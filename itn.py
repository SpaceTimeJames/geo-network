<<<<<<< HEAD
# -*- coding: utf-8 -*-
"""
A number of tools for the reading and manipulation of street network data from
the ITN layer of the Ordnance Survey MasterMap product.

The first set of classes correspond exactly to the entities present in the GML
file in which the data is provided. Each is very simple and operates essentially
via tags (due to the versatility of data that can be encoded) - each entity has
an FID, some geometric information, and the rest is devolved to tags.

The first step in the workflow is to read the GML using a custom-built XML parser -
this produces these entitites, which are then held in an ITNData container class.

The main class for the street network itself (used for all processing, modelling etc)
is the ITNStreetNet - this can be built directly using an ITNData instance.

The methods of ITNStreetNet are then mainly to do with plotting, cleaning and 
routing. Most of the cleaning methods are omitted here for brevity. 

Author: Toby Davies
"""

from shapely.geometry import Point, LineString, Polygon
import xml.sax as sax
import datetime
from matplotlib import pyplot as plt
import networkx as nx
import cPickle

from streetnet import StreetNet
from distutils.version import StrictVersion



#The following classes correspond exactly to the entities present in an ITN GML
#file, and their purpose is just to store that data in a consistent way in Python.
#Each just has the FID identifier, some geometric info, and space for any
#tags in key/value format.
class Road():

    def __init__(self,fid,members,tags):
        self.fid = fid
        self.members = members
        self.tags = tags


class RoadNode():

    def __init__(self,fid,eas_nor,tags):
        self.fid = fid
        self.eas_nor = eas_nor
        self.easting, self.northing = eas_nor
        self.tags = tags


class RoadLink():

    def __init__(self,fid,polyline,tags):
        self.fid = fid
        self.polyline = polyline
        self.tags = tags


class RoadLinkInformation():

    def __init__(self,fid,roadLink_ref,tags):
        self.fid = fid
        self.roadLink_ref=roadLink_ref
        self.tags = tags


class RoadRouteInformation():

    def __init__(self,fid,route_members,tags):
        self.fid = fid
        self.route_members=route_members
        self.tags = tags


class ITNHandler(sax.handler.ContentHandler):

    '''
    This is an XML parser which is custom-built to read files provided by the ITN.

    It is really just the result of trial-and-error and I have NO IDEA if it is
    either 'correct' or efficient. I am a total novice in terms of XML.

    However, as far as I can tell, it works, and it does a better job for my purposes
    than the various tools that people use to convert ITN files to shapefiles.

    I'll leave it uncommented for now because: it's fairly complicated; I can't
    vouch for it being right; and it's not really important for our purposes. I
    suggest treating it as a black box unless you're particularly interested -
    will be happy to explain though.

    It is intended to be invoked by the read_gml() routine that appears below.

    The end result is nothing fancy - it just reads the XML and translates into
    the objects above. There is loads of stuff in the XML and this just scratches
    the surface - have only included stuff as necessary so far.

    One piece of non-trivial processing does happen. Each link is given an orientation,
    so one of the terminal nodes is described as 'negative' and the other as 'positive'.
    Useful for several reasons. For each of those nodes, it also gives a 'gradeSeparation' -
    this is an integer which encodes how high the road is at that point. The reason
    for doing this is that, for some stupid reason, every intersection between
    roads is treated as a node, even if the roads do not meet (think bridges, tunnels).
    The roads only meet if their gradeSeparations match for a given node. For reasons
    related to cleaning these features, I therefore modify the FID of each terminal
    node by appending the gradeSeparation - it becomes useful, trust me. Just so
    you know.
    '''

    def __init__(self):
        sax.handler.ContentHandler.__init__(self)
        self.fid = None
        self.geometry = None
        self.tags = None

        self.current_type = None
        self.current_content = ''

        self.roads = {}
        self.roadNodes = {}
        self.roadLinks = {}
        self.roadLinkInformations = {}
        self.roadRouteInformations = {}


    def startElement(self,name,attrs):

        if name=='osgb:Road':
            self.fid = attrs['fid']
            self.tags = {}
            self.geometry = []
            self.current_type = 'osgb:Road'

        elif name=='osgb:networkMember' and self.current_type=='osgb:Road':
            self.geometry.append(attrs['xlink:href'][1:])

        elif name=='osgb:RoadNode':
            self.fid = attrs['fid']
            self.tags = {}
            self.current_type = 'osgb:RoadNode'

        elif name=='osgb:RoadLink':
            self.fid = attrs['fid']
            self.tags = {}
            self.geometry = []
            self.current_type = 'osgb:RoadLink'

        elif name=='osgb:directedNode' and self.current_type=='osgb:RoadLink':
            if attrs['orientation']=='-':

                if 'gradeSeparation' in attrs:
                    self.tags['gradeSeparation_neg']=attrs['gradeSeparation']
                else:
                    self.tags['gradeSeparation_neg']=str(0)

                self.tags['orientation_neg']=attrs['xlink:href'][1:]+'_'+self.tags['gradeSeparation_neg']

            elif attrs['orientation']=='+':

                if 'gradeSeparation' in attrs:
                    self.tags['gradeSeparation_pos']=attrs['gradeSeparation']
                else:
                    self.tags['gradeSeparation_pos']=str(0)

                self.tags['orientation_pos']=attrs['xlink:href'][1:]+'_'+self.tags['gradeSeparation_pos']

        elif name=='osgb:RoadLinkInformation':
            self.fid = attrs['fid']
            self.tags = {}
            self.current_type = 'osgb:RoadLinkInformation'

        elif name=='osgb:referenceToRoadLink' and self.current_type=='osgb:RoadLinkInformation':
            self.geometry=attrs['xlink:href'][1:]

        elif name=='osgb:RoadRouteInformation':
            self.fid = attrs['fid']
            self.tags = {}
            self.geometry = {}
            self.current_type = 'osgb:RoadRouteInformation'

        elif name=='osgb:directedLink' and self.current_type=='osgb:RoadRouteInformation':
            #For 'One way', the traffic flows TOWARDS the given orientation
            self.geometry[attrs['orientation']]=attrs['xlink:href'][1:]

        self.current_content=''


    def characters(self,content):
        self.current_content = self.current_content+content


    def endElement(self,name):
        if name=='osgb:Road':
            self.roads[self.fid] = Road(self.fid,self.geometry,self.tags)
            self.reset()

        elif name=='osgb:roadName' and self.current_type=='osgb:Road':
            self.tags['roadName']=self.current_content

        #The descriptiveGroup is 'Named Road', 'A Road', 'Motorway' etc
        elif name=='osgb:descriptiveGroup' and self.current_type=='osgb:Road':
            self.tags['descriptiveGroup']=self.current_content

        #The descriptiveTerm is 'Primary Route' etc, otherwise NULL
        elif name=='osgb:descriptiveTerm' and self.current_type=='osgb:Road':
            self.tags['descriptiveTerm']=self.current_content

        elif name=='osgb:RoadNode':
            self.roadNodes[self.fid] = RoadNode(self.fid,self.geometry,self.tags)
            self.reset()

        elif name=='gml:coordinates' and self.current_type=='osgb:RoadNode':
            coords=self.current_content.split(',')
            self.geometry=tuple(map(float,coords))

        elif name=='osgb:RoadLink':
            self.roadLinks[self.fid] = RoadLink(self.fid,self.geometry,self.tags)
            self.reset()

        elif name=='osgb:descriptiveTerm' and self.current_type=='osgb:RoadLink':
            self.tags['descriptiveTerm']=self.current_content

        elif name=='osgb:natureOfRoad' and self.current_type=='osgb:RoadLink':
            self.tags['natureOfRoad']=self.current_content

        elif name=='osgb:length' and self.current_type=='osgb:RoadLink':
            self.tags['length']=float(self.current_content)

        elif name=='gml:coordinates' and self.current_type=='osgb:RoadLink':
            points=self.current_content.split()
            points_coords=[p.split(',') for p in points]
            self.geometry=[tuple(map(float,p)) for p in points_coords]

        elif name=='osgb:RoadLinkInformation':
            self.roadLinkInformations[self.fid] = RoadLinkInformation(self.fid,self.geometry,self.tags)
            self.reset()

        elif name=='osgb:classification' and self.current_type=='osgb:RoadLinkInformation':
            self.tags['classification']=self.current_content

        elif name=='osgb:distanceFromStart' and self.current_type=='osgb:RoadLinkInformation':
            self.tags['distanceFromStart']=self.current_content

        elif name=='osgb:feet' and self.current_type=='osgb:RoadLinkInformation':
            self.tags['feet']=self.current_content

        elif name=='osgb:inches' and self.current_type=='osgb:RoadLinkInformation':
            self.tags['inches']=self.current_content

        elif name=='osgb:RoadRouteInformation':
            self.roadRouteInformations[self.fid] = RoadRouteInformation(self.fid,self.geometry,self.tags)
            self.reset()

        elif name=='osgb:instruction' and self.current_type=='osgb:RoadRouteInformation':
            self.tags['instruction']=self.current_content

        elif name=='osgb:classification' and self.current_type=='osgb:RoadRouteInformation':
            self.tags['classification']=self.current_content

        elif name=='osgb:distanceFromStart' and self.current_type=='osgb:RoadRouteInformation':
            self.tags['distanceFromStart']=self.current_content

        elif name=='osgb:namedTime' and self.current_type=='osgb:RoadRouteInformation':
            self.tags['namedTime']=self.current_content

        elif name=='osgb:type' and self.current_type=='osgb:RoadRouteInformation':
            self.tags['type']=self.current_content

        elif name=='osgb:use' and self.current_type=='osgb:RoadRouteInformation':
            self.tags['use']=self.current_content

        elif name=='osgb:startTime' and self.current_type=='osgb:RoadRouteInformation':
            datetime_object=datetime.datetime.strptime(self.current_content, '%H:%M:%S')
            self.tags['startTime']=datetime_object.time()

        elif name=='osgb:endTime' and self.current_type=='osgb:RoadRouteInformation':
            datetime_object=datetime.datetime.strptime(self.current_content, '%H:%M:%S')
            self.tags['endTime']=datetime_object.time()


    def reset (self):
        self.fid = None
        self.geometry = None
        self.tags = None
        self.current_type = None


class ITNData():

    '''
    This is just a container class for the output of a GML parse.

    The reason for it existing is so that it can be saved directly to avoid having
    to do the parsing (which gets slow for big files) every time.
    '''

    def __init__(self,roads,roadNodes,roadLinks,roadLinkInformations,roadRouteInformations):
        self.roads = roads
        self.roadNodes = roadNodes
        self.roadLinks = roadLinks
        self.roadLinkInformations = roadLinkInformations
        self.roadRouteInformations = roadRouteInformations


    def save(self,filename):
        with open(filename, 'wb') as f:
            cPickle.dump(self, f)



class ITNStreetNet(StreetNet):
    
    '''
    This is the main street network object derived from the ITN.
    
    It is always initialised empty, and can then be provided data in two ways: by
    building a network from an ITNData instance, or by inheriting an already-built
    network from elsewhere.
    
    The reason for the latter is cleaning - sometimes it is useful to produce a 
    'new' ITNStreetNet derived from a previous one.
    
    The graph used is a multigraph - sometimes multiple edges exist between nodes
    (a lay-by is the most obvious example). That causes a fair bit of pain, but
    there is no alternative.
    
    The graph is undirected - defer dealing with routing information for now, although
    often undirected is preferable anyway.
    
    NetworkX networks are stored using a dictionary-of-dictionaries model. Each edge
    is technically a triple - the two terminal nodes and a set of attributes. There
    are loads of ways of accessing and manipulating these and iterating over them.
    
    All cleaning routines stripped out for now because they're uncommented, ugly
    and bloated.
    '''

    def build_network(self, data):

        g=nx.MultiGraph()

        for roadLink_fid in data.roadLinks:

            #In network terms, the roadlink is just encoded as a simple edge between
            #the two terminal nodes, but the full polyline geometry is included
            #as an attribute of the link, as is the FID.

            atts = data.roadLinks[roadLink_fid].tags
            # atts['polyline'] = data.roadLinks[roadLink_fid].polyline
            atts['linestring'] = LineString(data.roadLinks[roadLink_fid].polyline)
            atts['fid']=roadLink_fid

            #This if statement just checks that both terminal nodes are in the roadNodes
            #dataset. Sometimes, around the edges, they are not - this causes problems
            #down the line so such links are omitted. The [:-2] is to ignore the
            #gradeSeparation tag that I added when parsing.

            if atts['orientation_neg'][:-2] in data.roadNodes and atts['orientation_pos'][:-2] in data.roadNodes:

                g.add_edge(atts['orientation_neg'],atts['orientation_pos'],key=atts['fid'],attr_dict=atts)

        #Only want the largest connected component - sometimes fragments appear
        #round the edge - so take that.
        g=list(nx.connected_component_subgraphs(g))[0]

        #Now record one-way status for every segment
        #The idea is to go through all roadRouteInformations looking for the ones
        #that correspond to a one-way directive
        for roadRouteInformation_fid in data.roadRouteInformations:

            #Get the actual content of the roadRouteInformation
            atts = data.roadRouteInformations[roadRouteInformation_fid].tags

            #A one-way item has an 'instruction' attribute with value 'One Way',
            #so look for that
            if 'instruction' in atts:

                if atts['instruction']=='One Way':

                    #The orientation is either positive of negative, and in either
                    #case the roadLink_fid to which it refers is specified
                    if '+' in data.roadRouteInformations[roadRouteInformation_fid].route_members:

                        roadLink_fid = data.roadRouteInformations[roadRouteInformation_fid].route_members['+']

                        orientation='pos'

                    else:

                        roadLink_fid = data.roadRouteInformations[roadRouteInformation_fid].route_members['-']

                        orientation='neg'

                    #Get the relevant terminal nodes so that we can look up the edge
                    v0 = data.roadLinks[roadLink_fid].tags['orientation_pos']
                    v1 = data.roadLinks[roadLink_fid].tags['orientation_neg']

                    #A try method is used here because sometimes the link to which
                    #the instruction refers is not actually in the graph (usually
                    #an edge effect) - the lookup would throw an error in such cases.
                    try:
                        g.edge[v0][v1][roadLink_fid]['one_way']=orientation
                    except:
                        pass

        self.g = g


    def build_posdict(self, data):
        '''
        Each node gets an attribute added for its geometric position. This is only
        really useful for plotting.
        '''

        for v in self.g:
            self.g.node[v]['loc'] = data.roadNodes[v[:-2]].eas_nor


    def build_routing_network(self):
        '''
        This builds a second graph for the class representing the routing information.

        It is a directed multigraph in which direction represents allowed travel.
        Edges are present in both directions if travel is two-way, otherwise only
        one is included.

        All other attributes are exactly the same as the underlying g, and inherited
        as such.
        '''

        g_routing=nx.MultiDiGraph()

        #Loop the edges of g and assess the one-way status of each
        for n1,n2,fid,attr in self.g.edges(data=True,keys=True):

            #If one_way attribute is present, only add an edge in the correct direction
            if 'one_way' in attr:

                if attr['one_way']=='pos':
                    g_routing.add_edge(attr['orientation_neg'],attr['orientation_pos'],key=fid,attr_dict=attr)

                else:
                    g_routing.add_edge(attr['orientation_pos'],attr['orientation_neg'],key=fid,attr_dict=attr)

            #If the attribute is absent, add edges in both directions
            else:
                g_routing.add_edge(attr['orientation_neg'],attr['orientation_pos'],key=fid,attr_dict=attr)
                g_routing.add_edge(attr['orientation_pos'],attr['orientation_neg'],key=fid,attr_dict=attr)

        for v in g_routing:
            g_routing.node[v]['loc']=self.g.node[v]['loc']

        self.g_routing=g_routing


def read_gml(filename):
    CurrentHandler=ITNHandler()
    sax.parse(filename, CurrentHandler)
    CurrentData = ITNData(CurrentHandler.roads,
                          CurrentHandler.roadNodes,
                          CurrentHandler.roadLinks,
                          CurrentHandler.roadLinkInformations,
                          CurrentHandler.roadRouteInformations)
    return CurrentData


if __name__ == '__main__':

    from settings import DATA_DIR
    import os
    from network.plotting import network_point_coverage, colorline
    from kde.okabe import EqualSplitKernel

    this_dir = os.path.dirname(os.path.realpath(__file__))
    ITNFILE = os.path.join(this_dir, 'test_data', 'mastermap-itn_417209_0_brixton_sample.gml')
    # ITNFILE = os.path.join(DATA_DIR, 'network_data/itn_sample', 'mastermap-itn_417209_0_brixton_sample.gml')

    # A little demo

    #Just build the network as usual
    itndata = read_gml(ITNFILE)
    g = ITNStreetNet()
    g.load_from_data(itndata)

    # generate some random points inside camden
    import numpy as np
    xmin, ymin, xmax, ymax = g.extent
    grid_edge_idx = g.build_grid_edge_index(50)

    xs = np.random.rand(100)*(xmax - xmin) + xmin
    ys = np.random.rand(100)*(ymax - ymin) + ymin
    net_pts = [g.closest_segments_euclidean_brute_force(x, y)[1] for (x, y) in zip(xs, ys)]

    # example: plotting with colours:
    # fids = [x[2]['fid'] for x in g.g.edges(data=True)]
    # cols = dict([(x,y) for x, y in zip(fids, np.random.random((len(fids), 3)))])
    # g.plot_network_plain_col(cols, edge_width=5)

    #Four test points - 1 and 3 on same segment, 2 on neighbouring segment, 4 long way away.
    test_points = [
        [531291, 175044],
        # [531293, 175054],
        [531185, 175207],
        [531466, 175005],
        [531643, 175061],
        [531724, 174826],
        [531013, 175294],
        [531426, 175315],
        [531459, 175075],
        [531007, 175037],
    ]
    closest_edge = []
    dist_along = []
    network_points = []
    kde_source_points = {}

    # Add these points as the kernel sources
    for i, t in enumerate(test_points):
        net_point = g.closest_edges_euclidean(t[0], t[1], grid_edge_idx)
        network_points.append(net_point)
        # closest_edge.append(c)
        # dist_along.append(d)
        # network_points.append(NetworkPoint(g.g, **d))
        kde_source_points['point%d' % i] = net_point


    #Initialise the kernel
    TestKernel = EqualSplitKernel(g, kde_source_points, 100)

    #Both evaluation methods
    ## TODO: see comments in evaluate_point for why these differ
    print TestKernel.evaluate_non_point((closest_edge[1],dist_along[1]))
    print TestKernel.evaluate_point('point1')

    # define a whole load of points on the network for plotting
    xy, cd, edge_count = network_point_coverage(g.g, dx=5)

    # evaluate KDE at those points
    res = []
    failed = []
    max_res = 0.
    for arr in cd:
        this_res = []
        for t in arr:
            try:
                this_res.append(TestKernel.evaluate_non_point(t))
            except KeyError as exc:
                this_res.append(np.nan)
                failed.append(repr(exc))
        max_res = max(max_res, max(this_res))
        res.append(this_res)

    # plt.scatter(xy[:,0], xy[:,1], c=res, s=30, edgecolor='none')
    # plt.colorbar()

    plt.figure()
    ax = plt.gca()
    g.plot_network_plain(ax=ax, edge_width=6)
    norm = plt.Normalize(0., max_res)
    for i in range(len(cd)): # all segments
        this_xy = np.array(xy[i])
        colorline(this_xy[:, 0], this_xy[:, 1], z=res[i], norm=norm, linewidth=5, cmap=plt.get_cmap('jet'))
    plt.axis([xmin, xmax, ymin, ymax])
    plt.axis('equal')

    ax.xaxis.set_ticks([])
    ax.yaxis.set_ticks([])

    # add circles to sources to show cartesian equivalent
    for tp in test_points:
        circ = plt.Circle(tp, 100, facecolor='none', edgecolor='k', alpha=0.5)
        ax.add_patch(circ)
=======
# -*- coding: utf-8 -*-
"""
A number of tools for the reading and manipulation of street network data from
the ITN layer of the Ordnance Survey MasterMap product.

The first set of classes correspond exactly to the entities present in the GML
file in which the data is provided. Each is very simple and operates essentially
via tags (due to the versatility of data that can be encoded) - each entity has
an FID, some geometric information, and the rest is devolved to tags.

The first step in the workflow is to read the GML using a custom-built XML parser -
this produces these entitites, which are then held in an ITNData container class.

The main class for the street network itself (used for all processing, modelling etc)
is the ITNStreetNet - this can be built directly using an ITNData instance.

The methods of ITNStreetNet are then mainly to do with plotting, cleaning and 
routing. Most of the cleaning methods are omitted here for brevity. 

Author: Toby Davies
"""

from shapely.geometry import Point, LineString, Polygon
import xml.sax as sax
import datetime
from matplotlib import pyplot as plt
import networkx as nx
import cPickle

from streetnet import StreetNet
from distutils.version import StrictVersion



#The following classes correspond exactly to the entities present in an ITN GML
#file, and their purpose is just to store that data in a consistent way in Python.
#Each just has the FID identifier, some geometric info, and space for any
#tags in key/value format.
class Road():

    def __init__(self,fid,members,tags):
        self.fid = fid
        self.members = members
        self.tags = tags


class RoadNode():

    def __init__(self,fid,eas_nor,tags):
        self.fid = fid
        self.eas_nor = eas_nor
        self.easting, self.northing = eas_nor
        self.tags = tags


class RoadLink():

    def __init__(self,fid,polyline,tags):
        self.fid = fid
        self.polyline = polyline
        self.tags = tags


class RoadLinkInformation():

    def __init__(self,fid,roadLink_ref,tags):
        self.fid = fid
        self.roadLink_ref=roadLink_ref
        self.tags = tags


class RoadRouteInformation():

    def __init__(self,fid,route_members,tags):
        self.fid = fid
        self.route_members=route_members
        self.tags = tags


class ITNHandler(sax.handler.ContentHandler):

    '''
    This is an XML parser which is custom-built to read files provided by the ITN.

    It is really just the result of trial-and-error and I have NO IDEA if it is
    either 'correct' or efficient. I am a total novice in terms of XML.

    However, as far as I can tell, it works, and it does a better job for my purposes
    than the various tools that people use to convert ITN files to shapefiles.

    I'll leave it uncommented for now because: it's fairly complicated; I can't
    vouch for it being right; and it's not really important for our purposes. I
    suggest treating it as a black box unless you're particularly interested -
    will be happy to explain though.

    It is intended to be invoked by the read_gml() routine that appears below.

    The end result is nothing fancy - it just reads the XML and translates into
    the objects above. There is loads of stuff in the XML and this just scratches
    the surface - have only included stuff as necessary so far.

    One piece of non-trivial processing does happen. Each link is given an orientation,
    so one of the terminal nodes is described as 'negative' and the other as 'positive'.
    Useful for several reasons. For each of those nodes, it also gives a 'gradeSeparation' -
    this is an integer which encodes how high the road is at that point. The reason
    for doing this is that, for some stupid reason, every intersection between
    roads is treated as a node, even if the roads do not meet (think bridges, tunnels).
    The roads only meet if their gradeSeparations match for a given node. For reasons
    related to cleaning these features, I therefore modify the FID of each terminal
    node by appending the gradeSeparation - it becomes useful, trust me. Just so
    you know.
    '''

    def __init__(self):
        sax.handler.ContentHandler.__init__(self)
        self.fid = None
        self.geometry = None
        self.tags = None

        self.current_type = None
        self.current_content = ''

        self.roads = {}
        self.roadNodes = {}
        self.roadLinks = {}
        self.roadLinkInformations = {}
        self.roadRouteInformations = {}


    def startElement(self,name,attrs):

        if name=='osgb:Road':
            self.fid = attrs['fid']
            self.tags = {}
            self.geometry = []
            self.current_type = 'osgb:Road'

        elif name=='osgb:networkMember' and self.current_type=='osgb:Road':
            self.geometry.append(attrs['xlink:href'][1:])

        elif name=='osgb:RoadNode':
            self.fid = attrs['fid']
            self.tags = {}
            self.current_type = 'osgb:RoadNode'

        elif name=='osgb:RoadLink':
            self.fid = attrs['fid']
            self.tags = {}
            self.geometry = []
            self.current_type = 'osgb:RoadLink'

        elif name=='osgb:directedNode' and self.current_type=='osgb:RoadLink':
            if attrs['orientation']=='-':

                if 'gradeSeparation' in attrs:
                    self.tags['gradeSeparation_neg']=attrs['gradeSeparation']
                else:
                    self.tags['gradeSeparation_neg']=str(0)

                self.tags['orientation_neg']=attrs['xlink:href'][1:]+'_'+self.tags['gradeSeparation_neg']

            elif attrs['orientation']=='+':

                if 'gradeSeparation' in attrs:
                    self.tags['gradeSeparation_pos']=attrs['gradeSeparation']
                else:
                    self.tags['gradeSeparation_pos']=str(0)

                self.tags['orientation_pos']=attrs['xlink:href'][1:]+'_'+self.tags['gradeSeparation_pos']

        elif name=='osgb:RoadLinkInformation':
            self.fid = attrs['fid']
            self.tags = {}
            self.current_type = 'osgb:RoadLinkInformation'

        elif name=='osgb:referenceToRoadLink' and self.current_type=='osgb:RoadLinkInformation':
            self.geometry=attrs['xlink:href'][1:]

        elif name=='osgb:RoadRouteInformation':
            self.fid = attrs['fid']
            self.tags = {}
            self.geometry = {}
            self.current_type = 'osgb:RoadRouteInformation'

        elif name=='osgb:directedLink' and self.current_type=='osgb:RoadRouteInformation':
            #For 'One way', the traffic flows TOWARDS the given orientation
            self.geometry[attrs['orientation']]=attrs['xlink:href'][1:]

        self.current_content=''


    def characters(self,content):
        self.current_content = self.current_content+content


    def endElement(self,name):
        if name=='osgb:Road':
            self.roads[self.fid] = Road(self.fid,self.geometry,self.tags)
            self.reset()

        elif name=='osgb:roadName' and self.current_type=='osgb:Road':
            self.tags['roadName']=self.current_content

        #The descriptiveGroup is 'Named Road', 'A Road', 'Motorway' etc
        elif name=='osgb:descriptiveGroup' and self.current_type=='osgb:Road':
            self.tags['descriptiveGroup']=self.current_content

        #The descriptiveTerm is 'Primary Route' etc, otherwise NULL
        elif name=='osgb:descriptiveTerm' and self.current_type=='osgb:Road':
            self.tags['descriptiveTerm']=self.current_content

        elif name=='osgb:RoadNode':
            self.roadNodes[self.fid] = RoadNode(self.fid,self.geometry,self.tags)
            self.reset()

        elif name=='gml:coordinates' and self.current_type=='osgb:RoadNode':
            coords=self.current_content.split(',')
            self.geometry=tuple(map(float,coords))

        elif name=='osgb:RoadLink':
            self.roadLinks[self.fid] = RoadLink(self.fid,self.geometry,self.tags)
            self.reset()

        elif name=='osgb:descriptiveTerm' and self.current_type=='osgb:RoadLink':
            self.tags['descriptiveTerm']=self.current_content

        elif name=='osgb:natureOfRoad' and self.current_type=='osgb:RoadLink':
            self.tags['natureOfRoad']=self.current_content

        elif name=='osgb:length' and self.current_type=='osgb:RoadLink':
            self.tags['length']=float(self.current_content)

        elif name=='gml:coordinates' and self.current_type=='osgb:RoadLink':
            points=self.current_content.split()
            points_coords=[p.split(',') for p in points]
            self.geometry=[tuple(map(float,p)) for p in points_coords]

        elif name=='osgb:RoadLinkInformation':
            self.roadLinkInformations[self.fid] = RoadLinkInformation(self.fid,self.geometry,self.tags)
            self.reset()

        elif name=='osgb:classification' and self.current_type=='osgb:RoadLinkInformation':
            self.tags['classification']=self.current_content

        elif name=='osgb:distanceFromStart' and self.current_type=='osgb:RoadLinkInformation':
            self.tags['distanceFromStart']=self.current_content

        elif name=='osgb:feet' and self.current_type=='osgb:RoadLinkInformation':
            self.tags['feet']=self.current_content

        elif name=='osgb:inches' and self.current_type=='osgb:RoadLinkInformation':
            self.tags['inches']=self.current_content

        elif name=='osgb:RoadRouteInformation':
            self.roadRouteInformations[self.fid] = RoadRouteInformation(self.fid,self.geometry,self.tags)
            self.reset()

        elif name=='osgb:instruction' and self.current_type=='osgb:RoadRouteInformation':
            self.tags['instruction']=self.current_content

        elif name=='osgb:classification' and self.current_type=='osgb:RoadRouteInformation':
            self.tags['classification']=self.current_content

        elif name=='osgb:distanceFromStart' and self.current_type=='osgb:RoadRouteInformation':
            self.tags['distanceFromStart']=self.current_content

        elif name=='osgb:namedTime' and self.current_type=='osgb:RoadRouteInformation':
            self.tags['namedTime']=self.current_content

        elif name=='osgb:type' and self.current_type=='osgb:RoadRouteInformation':
            self.tags['type']=self.current_content

        elif name=='osgb:use' and self.current_type=='osgb:RoadRouteInformation':
            self.tags['use']=self.current_content

        elif name=='osgb:startTime' and self.current_type=='osgb:RoadRouteInformation':
            datetime_object=datetime.datetime.strptime(self.current_content, '%H:%M:%S')
            self.tags['startTime']=datetime_object.time()

        elif name=='osgb:endTime' and self.current_type=='osgb:RoadRouteInformation':
            datetime_object=datetime.datetime.strptime(self.current_content, '%H:%M:%S')
            self.tags['endTime']=datetime_object.time()


    def reset (self):
        self.fid = None
        self.geometry = None
        self.tags = None
        self.current_type = None


class ITNData():

    '''
    This is just a container class for the output of a GML parse.

    The reason for it existing is so that it can be saved directly to avoid having
    to do the parsing (which gets slow for big files) every time.
    '''

    def __init__(self,roads,roadNodes,roadLinks,roadLinkInformations,roadRouteInformations):
        self.roads = roads
        self.roadNodes = roadNodes
        self.roadLinks = roadLinks
        self.roadLinkInformations = roadLinkInformations
        self.roadRouteInformations = roadRouteInformations


    def save(self,filename):
        with open(filename, 'wb') as f:
            cPickle.dump(self, f)



class ITNStreetNet(StreetNet):
    
    '''
    This is the main street network object derived from the ITN.
    
    It is always initialised empty, and can then be provided data in two ways: by
    building a network from an ITNData instance, or by inheriting an already-built
    network from elsewhere.
    
    The reason for the latter is cleaning - sometimes it is useful to produce a 
    'new' ITNStreetNet derived from a previous one.
    
    The graph used is a multigraph - sometimes multiple edges exist between nodes
    (a lay-by is the most obvious example). That causes a fair bit of pain, but
    there is no alternative.
    
    The graph is undirected - defer dealing with routing information for now, although
    often undirected is preferable anyway.
    
    NetworkX networks are stored using a dictionary-of-dictionaries model. Each edge
    is technically a triple - the two terminal nodes and a set of attributes. There
    are loads of ways of accessing and manipulating these and iterating over them.
    
    All cleaning routines stripped out for now because they're uncommented, ugly
    and bloated.
    '''

    def build_network(self, data):

        g=nx.MultiGraph()

        for roadLink_fid in data.roadLinks:

            #In network terms, the roadlink is just encoded as a simple edge between
            #the two terminal nodes, but the full polyline geometry is included
            #as an attribute of the link, as is the FID.

            atts = data.roadLinks[roadLink_fid].tags
            # atts['polyline'] = data.roadLinks[roadLink_fid].polyline
            atts['linestring'] = LineString(data.roadLinks[roadLink_fid].polyline)
            atts['length'] = atts['linestring'].length
            atts['fid']=roadLink_fid

            #This if statement just checks that both terminal nodes are in the roadNodes
            #dataset. Sometimes, around the edges, they are not - this causes problems
            #down the line so such links are omitted. The [:-2] is to ignore the
            #gradeSeparation tag that I added when parsing.

            if atts['orientation_neg'][:-2] in data.roadNodes and atts['orientation_pos'][:-2] in data.roadNodes:

                g.add_edge(atts['orientation_neg'],atts['orientation_pos'],key=atts['fid'],attr_dict=atts)

        #Only want the largest connected component - sometimes fragments appear
        #round the edge - so take that.
        g=list(nx.connected_component_subgraphs(g))[0]

        #Now record one-way status for every segment
        #The idea is to go through all roadRouteInformations looking for the ones
        #that correspond to a one-way directive
        for roadRouteInformation_fid in data.roadRouteInformations:

            #Get the actual content of the roadRouteInformation
            atts = data.roadRouteInformations[roadRouteInformation_fid].tags

            #A one-way item has an 'instruction' attribute with value 'One Way',
            #so look for that
            if 'instruction' in atts:

                if atts['instruction']=='One Way':

                    #The orientation is either positive of negative, and in either
                    #case the roadLink_fid to which it refers is specified
                    if '+' in data.roadRouteInformations[roadRouteInformation_fid].route_members:

                        roadLink_fid = data.roadRouteInformations[roadRouteInformation_fid].route_members['+']

                        orientation='pos'

                    else:

                        roadLink_fid = data.roadRouteInformations[roadRouteInformation_fid].route_members['-']

                        orientation='neg'

                    #Get the relevant terminal nodes so that we can look up the edge
                    v0 = data.roadLinks[roadLink_fid].tags['orientation_pos']
                    v1 = data.roadLinks[roadLink_fid].tags['orientation_neg']

                    #A try method is used here because sometimes the link to which
                    #the instruction refers is not actually in the graph (usually
                    #an edge effect) - the lookup would throw an error in such cases.
                    try:
                        g.edge[v0][v1][roadLink_fid]['one_way']=orientation
                    except:
                        pass

        self.g = g


    def build_posdict(self, data):
        '''
        Each node gets an attribute added for its geometric position. This is only
        really useful for plotting.
        '''

        for v in self.g:
            self.g.node[v]['loc'] = data.roadNodes[v[:-2]].eas_nor


    def build_routing_network(self):
        '''
        This builds a second graph for the class representing the routing information.

        It is a directed multigraph in which direction represents allowed travel.
        Edges are present in both directions if travel is two-way, otherwise only
        one is included.

        All other attributes are exactly the same as the underlying g, and inherited
        as such.
        '''

        g_routing=nx.MultiDiGraph()

        #Loop the edges of g and assess the one-way status of each
        for n1,n2,fid,attr in self.g.edges(data=True,keys=True):

            #If one_way attribute is present, only add an edge in the correct direction
            if 'one_way' in attr:

                if attr['one_way']=='pos':
                    g_routing.add_edge(attr['orientation_neg'],attr['orientation_pos'],key=fid,attr_dict=attr)

                else:
                    g_routing.add_edge(attr['orientation_pos'],attr['orientation_neg'],key=fid,attr_dict=attr)

            #If the attribute is absent, add edges in both directions
            else:
                g_routing.add_edge(attr['orientation_neg'],attr['orientation_pos'],key=fid,attr_dict=attr)
                g_routing.add_edge(attr['orientation_pos'],attr['orientation_neg'],key=fid,attr_dict=attr)

        for v in g_routing:
            g_routing.node[v]['loc']=self.g.node[v]['loc']

        self.g_routing=g_routing


def read_gml(filename):
    CurrentHandler=ITNHandler()
    sax.parse(filename, CurrentHandler)
    CurrentData = ITNData(CurrentHandler.roads,
                          CurrentHandler.roadNodes,
                          CurrentHandler.roadLinks,
                          CurrentHandler.roadLinkInformations,
                          CurrentHandler.roadRouteInformations)
    return CurrentData


if __name__ == '__main__':

    from settings import DATA_DIR
    import os
    from network.plotting import network_point_coverage, colorline
    from network.geos import NetworkPoint
    from kde.okabe import EqualSplitKernel

    this_dir = os.path.dirname(os.path.realpath(__file__))
    ITNFILE = os.path.join(this_dir, 'test_data', 'mastermap-itn_417209_0_brixton_sample.gml')
    # ITNFILE = os.path.join(DATA_DIR, 'network_data/itn_sample', 'mastermap-itn_417209_0_brixton_sample.gml')

    # A little demo

    #Just build the network as usual
    itndata = read_gml(ITNFILE)
    g = ITNStreetNet()
    g.load_from_data(itndata)

    # generate some random points inside camden
    import numpy as np
    xmin, ymin, xmax, ymax = g.extent
    grid_edge_idx = g.build_grid_edge_index(xmin, xmax, ymin, ymax, 50)

    xs = np.random.rand(100)*(xmax - xmin) + xmin
    ys = np.random.rand(100)*(ymax - ymin) + ymin
    net_pts = [g.closest_segments_euclidean_brute_force(x, y)[1] for (x, y) in zip(xs, ys)]

    # example: plotting with colours:
    # fids = [x[2]['fid'] for x in g.g.edges(data=True)]
    # cols = dict([(x,y) for x, y in zip(fids, np.random.random((len(fids), 3)))])
    # g.plot_network_plain_col(cols, edge_width=5)

    #Four test points - 1 and 3 on same segment, 2 on neighbouring segment, 4 long way away.
    test_points = [
        [531291, 175044],
        # [531293, 175054],
        [531185, 175207],
        [531466, 175005],
        [531643, 175061],
        [531724, 174826],
        [531013, 175294],
        [531426, 175315],
        [531459, 175075],
        [531007, 175037],
    ]
    closest_edge = []
    dist_along = []
    network_points = []
    kde_source_points = {}

    # Add these points as the kernel sources
    for i, t in enumerate(test_points):
        net_point = g.closest_edges_euclidean(t[0], t[1], grid_edge_idx)
        network_points.append(net_point)
        # closest_edge.append(c)
        # dist_along.append(d)
        # network_points.append(NetworkPoint(g.g, **d))
        kde_source_points['point%d' % i] = net_point


    #Initialise the kernel
    TestKernel = EqualSplitKernel(g, kde_source_points, 100)

    #Both evaluation methods
    ## TODO: see comments in evaluate_point for why these differ
    print TestKernel.evaluate_non_point((closest_edge[1],dist_along[1]))
    print TestKernel.evaluate_point('point1')

    # define a whole load of points on the network for plotting
    xy, cd = network_point_coverage(g.g, dx=5)

    # evaluate KDE at those points
    res = []
    failed = []
    max_res = 0.
    for arr in cd:
        this_res = []
        for t in arr:
            try:
                this_res.append(TestKernel.evaluate_non_point(t))
            except KeyError as exc:
                this_res.append(np.nan)
                failed.append(repr(exc))
        max_res = max(max_res, max(this_res))
        res.append(this_res)

    # plt.scatter(xy[:,0], xy[:,1], c=res, s=30, edgecolor='none')
    # plt.colorbar()

    plt.figure()
    ax = plt.gca()
    g.plot_network_plain(ax=ax, edge_width=6)
    norm = plt.Normalize(0., max_res)
    for i in range(len(cd)): # all segments
        this_xy = np.array(xy[i])
        colorline(this_xy[:, 0], this_xy[:, 1], z=res[i], norm=norm, linewidth=5, cmap=plt.get_cmap('jet'))
    plt.axis([xmin, xmax, ymin, ymax])
    plt.axis('equal')

    ax.xaxis.set_ticks([])
    ax.yaxis.set_ticks([])

    # add circles to sources to show cartesian equivalent
    for tp in test_points:
        circ = plt.Circle(tp, 100, facecolor='none', edgecolor='k', alpha=0.5)
        ax.add_patch(circ)
>>>>>>> aeb73e8a
<|MERGE_RESOLUTION|>--- conflicted
+++ resolved
@@ -1,1157 +1,577 @@
-<<<<<<< HEAD
-# -*- coding: utf-8 -*-
-"""
-A number of tools for the reading and manipulation of street network data from
-the ITN layer of the Ordnance Survey MasterMap product.
-
-The first set of classes correspond exactly to the entities present in the GML
-file in which the data is provided. Each is very simple and operates essentially
-via tags (due to the versatility of data that can be encoded) - each entity has
-an FID, some geometric information, and the rest is devolved to tags.
-
-The first step in the workflow is to read the GML using a custom-built XML parser -
-this produces these entitites, which are then held in an ITNData container class.
-
-The main class for the street network itself (used for all processing, modelling etc)
-is the ITNStreetNet - this can be built directly using an ITNData instance.
-
-The methods of ITNStreetNet are then mainly to do with plotting, cleaning and 
-routing. Most of the cleaning methods are omitted here for brevity. 
-
-Author: Toby Davies
-"""
-
-from shapely.geometry import Point, LineString, Polygon
-import xml.sax as sax
-import datetime
-from matplotlib import pyplot as plt
-import networkx as nx
-import cPickle
-
-from streetnet import StreetNet
-from distutils.version import StrictVersion
-
-
-
-#The following classes correspond exactly to the entities present in an ITN GML
-#file, and their purpose is just to store that data in a consistent way in Python.
-#Each just has the FID identifier, some geometric info, and space for any
-#tags in key/value format.
-class Road():
-
-    def __init__(self,fid,members,tags):
-        self.fid = fid
-        self.members = members
-        self.tags = tags
-
-
-class RoadNode():
-
-    def __init__(self,fid,eas_nor,tags):
-        self.fid = fid
-        self.eas_nor = eas_nor
-        self.easting, self.northing = eas_nor
-        self.tags = tags
-
-
-class RoadLink():
-
-    def __init__(self,fid,polyline,tags):
-        self.fid = fid
-        self.polyline = polyline
-        self.tags = tags
-
-
-class RoadLinkInformation():
-
-    def __init__(self,fid,roadLink_ref,tags):
-        self.fid = fid
-        self.roadLink_ref=roadLink_ref
-        self.tags = tags
-
-
-class RoadRouteInformation():
-
-    def __init__(self,fid,route_members,tags):
-        self.fid = fid
-        self.route_members=route_members
-        self.tags = tags
-
-
-class ITNHandler(sax.handler.ContentHandler):
-
-    '''
-    This is an XML parser which is custom-built to read files provided by the ITN.
-
-    It is really just the result of trial-and-error and I have NO IDEA if it is
-    either 'correct' or efficient. I am a total novice in terms of XML.
-
-    However, as far as I can tell, it works, and it does a better job for my purposes
-    than the various tools that people use to convert ITN files to shapefiles.
-
-    I'll leave it uncommented for now because: it's fairly complicated; I can't
-    vouch for it being right; and it's not really important for our purposes. I
-    suggest treating it as a black box unless you're particularly interested -
-    will be happy to explain though.
-
-    It is intended to be invoked by the read_gml() routine that appears below.
-
-    The end result is nothing fancy - it just reads the XML and translates into
-    the objects above. There is loads of stuff in the XML and this just scratches
-    the surface - have only included stuff as necessary so far.
-
-    One piece of non-trivial processing does happen. Each link is given an orientation,
-    so one of the terminal nodes is described as 'negative' and the other as 'positive'.
-    Useful for several reasons. For each of those nodes, it also gives a 'gradeSeparation' -
-    this is an integer which encodes how high the road is at that point. The reason
-    for doing this is that, for some stupid reason, every intersection between
-    roads is treated as a node, even if the roads do not meet (think bridges, tunnels).
-    The roads only meet if their gradeSeparations match for a given node. For reasons
-    related to cleaning these features, I therefore modify the FID of each terminal
-    node by appending the gradeSeparation - it becomes useful, trust me. Just so
-    you know.
-    '''
-
-    def __init__(self):
-        sax.handler.ContentHandler.__init__(self)
-        self.fid = None
-        self.geometry = None
-        self.tags = None
-
-        self.current_type = None
-        self.current_content = ''
-
-        self.roads = {}
-        self.roadNodes = {}
-        self.roadLinks = {}
-        self.roadLinkInformations = {}
-        self.roadRouteInformations = {}
-
-
-    def startElement(self,name,attrs):
-
-        if name=='osgb:Road':
-            self.fid = attrs['fid']
-            self.tags = {}
-            self.geometry = []
-            self.current_type = 'osgb:Road'
-
-        elif name=='osgb:networkMember' and self.current_type=='osgb:Road':
-            self.geometry.append(attrs['xlink:href'][1:])
-
-        elif name=='osgb:RoadNode':
-            self.fid = attrs['fid']
-            self.tags = {}
-            self.current_type = 'osgb:RoadNode'
-
-        elif name=='osgb:RoadLink':
-            self.fid = attrs['fid']
-            self.tags = {}
-            self.geometry = []
-            self.current_type = 'osgb:RoadLink'
-
-        elif name=='osgb:directedNode' and self.current_type=='osgb:RoadLink':
-            if attrs['orientation']=='-':
-
-                if 'gradeSeparation' in attrs:
-                    self.tags['gradeSeparation_neg']=attrs['gradeSeparation']
-                else:
-                    self.tags['gradeSeparation_neg']=str(0)
-
-                self.tags['orientation_neg']=attrs['xlink:href'][1:]+'_'+self.tags['gradeSeparation_neg']
-
-            elif attrs['orientation']=='+':
-
-                if 'gradeSeparation' in attrs:
-                    self.tags['gradeSeparation_pos']=attrs['gradeSeparation']
-                else:
-                    self.tags['gradeSeparation_pos']=str(0)
-
-                self.tags['orientation_pos']=attrs['xlink:href'][1:]+'_'+self.tags['gradeSeparation_pos']
-
-        elif name=='osgb:RoadLinkInformation':
-            self.fid = attrs['fid']
-            self.tags = {}
-            self.current_type = 'osgb:RoadLinkInformation'
-
-        elif name=='osgb:referenceToRoadLink' and self.current_type=='osgb:RoadLinkInformation':
-            self.geometry=attrs['xlink:href'][1:]
-
-        elif name=='osgb:RoadRouteInformation':
-            self.fid = attrs['fid']
-            self.tags = {}
-            self.geometry = {}
-            self.current_type = 'osgb:RoadRouteInformation'
-
-        elif name=='osgb:directedLink' and self.current_type=='osgb:RoadRouteInformation':
-            #For 'One way', the traffic flows TOWARDS the given orientation
-            self.geometry[attrs['orientation']]=attrs['xlink:href'][1:]
-
-        self.current_content=''
-
-
-    def characters(self,content):
-        self.current_content = self.current_content+content
-
-
-    def endElement(self,name):
-        if name=='osgb:Road':
-            self.roads[self.fid] = Road(self.fid,self.geometry,self.tags)
-            self.reset()
-
-        elif name=='osgb:roadName' and self.current_type=='osgb:Road':
-            self.tags['roadName']=self.current_content
-
-        #The descriptiveGroup is 'Named Road', 'A Road', 'Motorway' etc
-        elif name=='osgb:descriptiveGroup' and self.current_type=='osgb:Road':
-            self.tags['descriptiveGroup']=self.current_content
-
-        #The descriptiveTerm is 'Primary Route' etc, otherwise NULL
-        elif name=='osgb:descriptiveTerm' and self.current_type=='osgb:Road':
-            self.tags['descriptiveTerm']=self.current_content
-
-        elif name=='osgb:RoadNode':
-            self.roadNodes[self.fid] = RoadNode(self.fid,self.geometry,self.tags)
-            self.reset()
-
-        elif name=='gml:coordinates' and self.current_type=='osgb:RoadNode':
-            coords=self.current_content.split(',')
-            self.geometry=tuple(map(float,coords))
-
-        elif name=='osgb:RoadLink':
-            self.roadLinks[self.fid] = RoadLink(self.fid,self.geometry,self.tags)
-            self.reset()
-
-        elif name=='osgb:descriptiveTerm' and self.current_type=='osgb:RoadLink':
-            self.tags['descriptiveTerm']=self.current_content
-
-        elif name=='osgb:natureOfRoad' and self.current_type=='osgb:RoadLink':
-            self.tags['natureOfRoad']=self.current_content
-
-        elif name=='osgb:length' and self.current_type=='osgb:RoadLink':
-            self.tags['length']=float(self.current_content)
-
-        elif name=='gml:coordinates' and self.current_type=='osgb:RoadLink':
-            points=self.current_content.split()
-            points_coords=[p.split(',') for p in points]
-            self.geometry=[tuple(map(float,p)) for p in points_coords]
-
-        elif name=='osgb:RoadLinkInformation':
-            self.roadLinkInformations[self.fid] = RoadLinkInformation(self.fid,self.geometry,self.tags)
-            self.reset()
-
-        elif name=='osgb:classification' and self.current_type=='osgb:RoadLinkInformation':
-            self.tags['classification']=self.current_content
-
-        elif name=='osgb:distanceFromStart' and self.current_type=='osgb:RoadLinkInformation':
-            self.tags['distanceFromStart']=self.current_content
-
-        elif name=='osgb:feet' and self.current_type=='osgb:RoadLinkInformation':
-            self.tags['feet']=self.current_content
-
-        elif name=='osgb:inches' and self.current_type=='osgb:RoadLinkInformation':
-            self.tags['inches']=self.current_content
-
-        elif name=='osgb:RoadRouteInformation':
-            self.roadRouteInformations[self.fid] = RoadRouteInformation(self.fid,self.geometry,self.tags)
-            self.reset()
-
-        elif name=='osgb:instruction' and self.current_type=='osgb:RoadRouteInformation':
-            self.tags['instruction']=self.current_content
-
-        elif name=='osgb:classification' and self.current_type=='osgb:RoadRouteInformation':
-            self.tags['classification']=self.current_content
-
-        elif name=='osgb:distanceFromStart' and self.current_type=='osgb:RoadRouteInformation':
-            self.tags['distanceFromStart']=self.current_content
-
-        elif name=='osgb:namedTime' and self.current_type=='osgb:RoadRouteInformation':
-            self.tags['namedTime']=self.current_content
-
-        elif name=='osgb:type' and self.current_type=='osgb:RoadRouteInformation':
-            self.tags['type']=self.current_content
-
-        elif name=='osgb:use' and self.current_type=='osgb:RoadRouteInformation':
-            self.tags['use']=self.current_content
-
-        elif name=='osgb:startTime' and self.current_type=='osgb:RoadRouteInformation':
-            datetime_object=datetime.datetime.strptime(self.current_content, '%H:%M:%S')
-            self.tags['startTime']=datetime_object.time()
-
-        elif name=='osgb:endTime' and self.current_type=='osgb:RoadRouteInformation':
-            datetime_object=datetime.datetime.strptime(self.current_content, '%H:%M:%S')
-            self.tags['endTime']=datetime_object.time()
-
-
-    def reset (self):
-        self.fid = None
-        self.geometry = None
-        self.tags = None
-        self.current_type = None
-
-
-class ITNData():
-
-    '''
-    This is just a container class for the output of a GML parse.
-
-    The reason for it existing is so that it can be saved directly to avoid having
-    to do the parsing (which gets slow for big files) every time.
-    '''
-
-    def __init__(self,roads,roadNodes,roadLinks,roadLinkInformations,roadRouteInformations):
-        self.roads = roads
-        self.roadNodes = roadNodes
-        self.roadLinks = roadLinks
-        self.roadLinkInformations = roadLinkInformations
-        self.roadRouteInformations = roadRouteInformations
-
-
-    def save(self,filename):
-        with open(filename, 'wb') as f:
-            cPickle.dump(self, f)
-
-
-
-class ITNStreetNet(StreetNet):
-    
-    '''
-    This is the main street network object derived from the ITN.
-    
-    It is always initialised empty, and can then be provided data in two ways: by
-    building a network from an ITNData instance, or by inheriting an already-built
-    network from elsewhere.
-    
-    The reason for the latter is cleaning - sometimes it is useful to produce a 
-    'new' ITNStreetNet derived from a previous one.
-    
-    The graph used is a multigraph - sometimes multiple edges exist between nodes
-    (a lay-by is the most obvious example). That causes a fair bit of pain, but
-    there is no alternative.
-    
-    The graph is undirected - defer dealing with routing information for now, although
-    often undirected is preferable anyway.
-    
-    NetworkX networks are stored using a dictionary-of-dictionaries model. Each edge
-    is technically a triple - the two terminal nodes and a set of attributes. There
-    are loads of ways of accessing and manipulating these and iterating over them.
-    
-    All cleaning routines stripped out for now because they're uncommented, ugly
-    and bloated.
-    '''
-
-    def build_network(self, data):
-
-        g=nx.MultiGraph()
-
-        for roadLink_fid in data.roadLinks:
-
-            #In network terms, the roadlink is just encoded as a simple edge between
-            #the two terminal nodes, but the full polyline geometry is included
-            #as an attribute of the link, as is the FID.
-
-            atts = data.roadLinks[roadLink_fid].tags
-            # atts['polyline'] = data.roadLinks[roadLink_fid].polyline
-            atts['linestring'] = LineString(data.roadLinks[roadLink_fid].polyline)
-            atts['fid']=roadLink_fid
-
-            #This if statement just checks that both terminal nodes are in the roadNodes
-            #dataset. Sometimes, around the edges, they are not - this causes problems
-            #down the line so such links are omitted. The [:-2] is to ignore the
-            #gradeSeparation tag that I added when parsing.
-
-            if atts['orientation_neg'][:-2] in data.roadNodes and atts['orientation_pos'][:-2] in data.roadNodes:
-
-                g.add_edge(atts['orientation_neg'],atts['orientation_pos'],key=atts['fid'],attr_dict=atts)
-
-        #Only want the largest connected component - sometimes fragments appear
-        #round the edge - so take that.
-        g=list(nx.connected_component_subgraphs(g))[0]
-
-        #Now record one-way status for every segment
-        #The idea is to go through all roadRouteInformations looking for the ones
-        #that correspond to a one-way directive
-        for roadRouteInformation_fid in data.roadRouteInformations:
-
-            #Get the actual content of the roadRouteInformation
-            atts = data.roadRouteInformations[roadRouteInformation_fid].tags
-
-            #A one-way item has an 'instruction' attribute with value 'One Way',
-            #so look for that
-            if 'instruction' in atts:
-
-                if atts['instruction']=='One Way':
-
-                    #The orientation is either positive of negative, and in either
-                    #case the roadLink_fid to which it refers is specified
-                    if '+' in data.roadRouteInformations[roadRouteInformation_fid].route_members:
-
-                        roadLink_fid = data.roadRouteInformations[roadRouteInformation_fid].route_members['+']
-
-                        orientation='pos'
-
-                    else:
-
-                        roadLink_fid = data.roadRouteInformations[roadRouteInformation_fid].route_members['-']
-
-                        orientation='neg'
-
-                    #Get the relevant terminal nodes so that we can look up the edge
-                    v0 = data.roadLinks[roadLink_fid].tags['orientation_pos']
-                    v1 = data.roadLinks[roadLink_fid].tags['orientation_neg']
-
-                    #A try method is used here because sometimes the link to which
-                    #the instruction refers is not actually in the graph (usually
-                    #an edge effect) - the lookup would throw an error in such cases.
-                    try:
-                        g.edge[v0][v1][roadLink_fid]['one_way']=orientation
-                    except:
-                        pass
-
-        self.g = g
-
-
-    def build_posdict(self, data):
-        '''
-        Each node gets an attribute added for its geometric position. This is only
-        really useful for plotting.
-        '''
-
-        for v in self.g:
-            self.g.node[v]['loc'] = data.roadNodes[v[:-2]].eas_nor
-
-
-    def build_routing_network(self):
-        '''
-        This builds a second graph for the class representing the routing information.
-
-        It is a directed multigraph in which direction represents allowed travel.
-        Edges are present in both directions if travel is two-way, otherwise only
-        one is included.
-
-        All other attributes are exactly the same as the underlying g, and inherited
-        as such.
-        '''
-
-        g_routing=nx.MultiDiGraph()
-
-        #Loop the edges of g and assess the one-way status of each
-        for n1,n2,fid,attr in self.g.edges(data=True,keys=True):
-
-            #If one_way attribute is present, only add an edge in the correct direction
-            if 'one_way' in attr:
-
-                if attr['one_way']=='pos':
-                    g_routing.add_edge(attr['orientation_neg'],attr['orientation_pos'],key=fid,attr_dict=attr)
-
-                else:
-                    g_routing.add_edge(attr['orientation_pos'],attr['orientation_neg'],key=fid,attr_dict=attr)
-
-            #If the attribute is absent, add edges in both directions
-            else:
-                g_routing.add_edge(attr['orientation_neg'],attr['orientation_pos'],key=fid,attr_dict=attr)
-                g_routing.add_edge(attr['orientation_pos'],attr['orientation_neg'],key=fid,attr_dict=attr)
-
-        for v in g_routing:
-            g_routing.node[v]['loc']=self.g.node[v]['loc']
-
-        self.g_routing=g_routing
-
-
-def read_gml(filename):
-    CurrentHandler=ITNHandler()
-    sax.parse(filename, CurrentHandler)
-    CurrentData = ITNData(CurrentHandler.roads,
-                          CurrentHandler.roadNodes,
-                          CurrentHandler.roadLinks,
-                          CurrentHandler.roadLinkInformations,
-                          CurrentHandler.roadRouteInformations)
-    return CurrentData
-
-
-if __name__ == '__main__':
-
-    from settings import DATA_DIR
-    import os
-    from network.plotting import network_point_coverage, colorline
-    from kde.okabe import EqualSplitKernel
-
-    this_dir = os.path.dirname(os.path.realpath(__file__))
-    ITNFILE = os.path.join(this_dir, 'test_data', 'mastermap-itn_417209_0_brixton_sample.gml')
-    # ITNFILE = os.path.join(DATA_DIR, 'network_data/itn_sample', 'mastermap-itn_417209_0_brixton_sample.gml')
-
-    # A little demo
-
-    #Just build the network as usual
-    itndata = read_gml(ITNFILE)
-    g = ITNStreetNet()
-    g.load_from_data(itndata)
-
-    # generate some random points inside camden
-    import numpy as np
-    xmin, ymin, xmax, ymax = g.extent
-    grid_edge_idx = g.build_grid_edge_index(50)
-
-    xs = np.random.rand(100)*(xmax - xmin) + xmin
-    ys = np.random.rand(100)*(ymax - ymin) + ymin
-    net_pts = [g.closest_segments_euclidean_brute_force(x, y)[1] for (x, y) in zip(xs, ys)]
-
-    # example: plotting with colours:
-    # fids = [x[2]['fid'] for x in g.g.edges(data=True)]
-    # cols = dict([(x,y) for x, y in zip(fids, np.random.random((len(fids), 3)))])
-    # g.plot_network_plain_col(cols, edge_width=5)
-
-    #Four test points - 1 and 3 on same segment, 2 on neighbouring segment, 4 long way away.
-    test_points = [
-        [531291, 175044],
-        # [531293, 175054],
-        [531185, 175207],
-        [531466, 175005],
-        [531643, 175061],
-        [531724, 174826],
-        [531013, 175294],
-        [531426, 175315],
-        [531459, 175075],
-        [531007, 175037],
-    ]
-    closest_edge = []
-    dist_along = []
-    network_points = []
-    kde_source_points = {}
-
-    # Add these points as the kernel sources
-    for i, t in enumerate(test_points):
-        net_point = g.closest_edges_euclidean(t[0], t[1], grid_edge_idx)
-        network_points.append(net_point)
-        # closest_edge.append(c)
-        # dist_along.append(d)
-        # network_points.append(NetworkPoint(g.g, **d))
-        kde_source_points['point%d' % i] = net_point
-
-
-    #Initialise the kernel
-    TestKernel = EqualSplitKernel(g, kde_source_points, 100)
-
-    #Both evaluation methods
-    ## TODO: see comments in evaluate_point for why these differ
-    print TestKernel.evaluate_non_point((closest_edge[1],dist_along[1]))
-    print TestKernel.evaluate_point('point1')
-
-    # define a whole load of points on the network for plotting
-    xy, cd, edge_count = network_point_coverage(g.g, dx=5)
-
-    # evaluate KDE at those points
-    res = []
-    failed = []
-    max_res = 0.
-    for arr in cd:
-        this_res = []
-        for t in arr:
-            try:
-                this_res.append(TestKernel.evaluate_non_point(t))
-            except KeyError as exc:
-                this_res.append(np.nan)
-                failed.append(repr(exc))
-        max_res = max(max_res, max(this_res))
-        res.append(this_res)
-
-    # plt.scatter(xy[:,0], xy[:,1], c=res, s=30, edgecolor='none')
-    # plt.colorbar()
-
-    plt.figure()
-    ax = plt.gca()
-    g.plot_network_plain(ax=ax, edge_width=6)
-    norm = plt.Normalize(0., max_res)
-    for i in range(len(cd)): # all segments
-        this_xy = np.array(xy[i])
-        colorline(this_xy[:, 0], this_xy[:, 1], z=res[i], norm=norm, linewidth=5, cmap=plt.get_cmap('jet'))
-    plt.axis([xmin, xmax, ymin, ymax])
-    plt.axis('equal')
-
-    ax.xaxis.set_ticks([])
-    ax.yaxis.set_ticks([])
-
-    # add circles to sources to show cartesian equivalent
-    for tp in test_points:
-        circ = plt.Circle(tp, 100, facecolor='none', edgecolor='k', alpha=0.5)
-        ax.add_patch(circ)
-=======
-# -*- coding: utf-8 -*-
-"""
-A number of tools for the reading and manipulation of street network data from
-the ITN layer of the Ordnance Survey MasterMap product.
-
-The first set of classes correspond exactly to the entities present in the GML
-file in which the data is provided. Each is very simple and operates essentially
-via tags (due to the versatility of data that can be encoded) - each entity has
-an FID, some geometric information, and the rest is devolved to tags.
-
-The first step in the workflow is to read the GML using a custom-built XML parser -
-this produces these entitites, which are then held in an ITNData container class.
-
-The main class for the street network itself (used for all processing, modelling etc)
-is the ITNStreetNet - this can be built directly using an ITNData instance.
-
-The methods of ITNStreetNet are then mainly to do with plotting, cleaning and 
-routing. Most of the cleaning methods are omitted here for brevity. 
-
-Author: Toby Davies
-"""
-
-from shapely.geometry import Point, LineString, Polygon
-import xml.sax as sax
-import datetime
-from matplotlib import pyplot as plt
-import networkx as nx
-import cPickle
-
-from streetnet import StreetNet
-from distutils.version import StrictVersion
-
-
-
-#The following classes correspond exactly to the entities present in an ITN GML
-#file, and their purpose is just to store that data in a consistent way in Python.
-#Each just has the FID identifier, some geometric info, and space for any
-#tags in key/value format.
-class Road():
-
-    def __init__(self,fid,members,tags):
-        self.fid = fid
-        self.members = members
-        self.tags = tags
-
-
-class RoadNode():
-
-    def __init__(self,fid,eas_nor,tags):
-        self.fid = fid
-        self.eas_nor = eas_nor
-        self.easting, self.northing = eas_nor
-        self.tags = tags
-
-
-class RoadLink():
-
-    def __init__(self,fid,polyline,tags):
-        self.fid = fid
-        self.polyline = polyline
-        self.tags = tags
-
-
-class RoadLinkInformation():
-
-    def __init__(self,fid,roadLink_ref,tags):
-        self.fid = fid
-        self.roadLink_ref=roadLink_ref
-        self.tags = tags
-
-
-class RoadRouteInformation():
-
-    def __init__(self,fid,route_members,tags):
-        self.fid = fid
-        self.route_members=route_members
-        self.tags = tags
-
-
-class ITNHandler(sax.handler.ContentHandler):
-
-    '''
-    This is an XML parser which is custom-built to read files provided by the ITN.
-
-    It is really just the result of trial-and-error and I have NO IDEA if it is
-    either 'correct' or efficient. I am a total novice in terms of XML.
-
-    However, as far as I can tell, it works, and it does a better job for my purposes
-    than the various tools that people use to convert ITN files to shapefiles.
-
-    I'll leave it uncommented for now because: it's fairly complicated; I can't
-    vouch for it being right; and it's not really important for our purposes. I
-    suggest treating it as a black box unless you're particularly interested -
-    will be happy to explain though.
-
-    It is intended to be invoked by the read_gml() routine that appears below.
-
-    The end result is nothing fancy - it just reads the XML and translates into
-    the objects above. There is loads of stuff in the XML and this just scratches
-    the surface - have only included stuff as necessary so far.
-
-    One piece of non-trivial processing does happen. Each link is given an orientation,
-    so one of the terminal nodes is described as 'negative' and the other as 'positive'.
-    Useful for several reasons. For each of those nodes, it also gives a 'gradeSeparation' -
-    this is an integer which encodes how high the road is at that point. The reason
-    for doing this is that, for some stupid reason, every intersection between
-    roads is treated as a node, even if the roads do not meet (think bridges, tunnels).
-    The roads only meet if their gradeSeparations match for a given node. For reasons
-    related to cleaning these features, I therefore modify the FID of each terminal
-    node by appending the gradeSeparation - it becomes useful, trust me. Just so
-    you know.
-    '''
-
-    def __init__(self):
-        sax.handler.ContentHandler.__init__(self)
-        self.fid = None
-        self.geometry = None
-        self.tags = None
-
-        self.current_type = None
-        self.current_content = ''
-
-        self.roads = {}
-        self.roadNodes = {}
-        self.roadLinks = {}
-        self.roadLinkInformations = {}
-        self.roadRouteInformations = {}
-
-
-    def startElement(self,name,attrs):
-
-        if name=='osgb:Road':
-            self.fid = attrs['fid']
-            self.tags = {}
-            self.geometry = []
-            self.current_type = 'osgb:Road'
-
-        elif name=='osgb:networkMember' and self.current_type=='osgb:Road':
-            self.geometry.append(attrs['xlink:href'][1:])
-
-        elif name=='osgb:RoadNode':
-            self.fid = attrs['fid']
-            self.tags = {}
-            self.current_type = 'osgb:RoadNode'
-
-        elif name=='osgb:RoadLink':
-            self.fid = attrs['fid']
-            self.tags = {}
-            self.geometry = []
-            self.current_type = 'osgb:RoadLink'
-
-        elif name=='osgb:directedNode' and self.current_type=='osgb:RoadLink':
-            if attrs['orientation']=='-':
-
-                if 'gradeSeparation' in attrs:
-                    self.tags['gradeSeparation_neg']=attrs['gradeSeparation']
-                else:
-                    self.tags['gradeSeparation_neg']=str(0)
-
-                self.tags['orientation_neg']=attrs['xlink:href'][1:]+'_'+self.tags['gradeSeparation_neg']
-
-            elif attrs['orientation']=='+':
-
-                if 'gradeSeparation' in attrs:
-                    self.tags['gradeSeparation_pos']=attrs['gradeSeparation']
-                else:
-                    self.tags['gradeSeparation_pos']=str(0)
-
-                self.tags['orientation_pos']=attrs['xlink:href'][1:]+'_'+self.tags['gradeSeparation_pos']
-
-        elif name=='osgb:RoadLinkInformation':
-            self.fid = attrs['fid']
-            self.tags = {}
-            self.current_type = 'osgb:RoadLinkInformation'
-
-        elif name=='osgb:referenceToRoadLink' and self.current_type=='osgb:RoadLinkInformation':
-            self.geometry=attrs['xlink:href'][1:]
-
-        elif name=='osgb:RoadRouteInformation':
-            self.fid = attrs['fid']
-            self.tags = {}
-            self.geometry = {}
-            self.current_type = 'osgb:RoadRouteInformation'
-
-        elif name=='osgb:directedLink' and self.current_type=='osgb:RoadRouteInformation':
-            #For 'One way', the traffic flows TOWARDS the given orientation
-            self.geometry[attrs['orientation']]=attrs['xlink:href'][1:]
-
-        self.current_content=''
-
-
-    def characters(self,content):
-        self.current_content = self.current_content+content
-
-
-    def endElement(self,name):
-        if name=='osgb:Road':
-            self.roads[self.fid] = Road(self.fid,self.geometry,self.tags)
-            self.reset()
-
-        elif name=='osgb:roadName' and self.current_type=='osgb:Road':
-            self.tags['roadName']=self.current_content
-
-        #The descriptiveGroup is 'Named Road', 'A Road', 'Motorway' etc
-        elif name=='osgb:descriptiveGroup' and self.current_type=='osgb:Road':
-            self.tags['descriptiveGroup']=self.current_content
-
-        #The descriptiveTerm is 'Primary Route' etc, otherwise NULL
-        elif name=='osgb:descriptiveTerm' and self.current_type=='osgb:Road':
-            self.tags['descriptiveTerm']=self.current_content
-
-        elif name=='osgb:RoadNode':
-            self.roadNodes[self.fid] = RoadNode(self.fid,self.geometry,self.tags)
-            self.reset()
-
-        elif name=='gml:coordinates' and self.current_type=='osgb:RoadNode':
-            coords=self.current_content.split(',')
-            self.geometry=tuple(map(float,coords))
-
-        elif name=='osgb:RoadLink':
-            self.roadLinks[self.fid] = RoadLink(self.fid,self.geometry,self.tags)
-            self.reset()
-
-        elif name=='osgb:descriptiveTerm' and self.current_type=='osgb:RoadLink':
-            self.tags['descriptiveTerm']=self.current_content
-
-        elif name=='osgb:natureOfRoad' and self.current_type=='osgb:RoadLink':
-            self.tags['natureOfRoad']=self.current_content
-
-        elif name=='osgb:length' and self.current_type=='osgb:RoadLink':
-            self.tags['length']=float(self.current_content)
-
-        elif name=='gml:coordinates' and self.current_type=='osgb:RoadLink':
-            points=self.current_content.split()
-            points_coords=[p.split(',') for p in points]
-            self.geometry=[tuple(map(float,p)) for p in points_coords]
-
-        elif name=='osgb:RoadLinkInformation':
-            self.roadLinkInformations[self.fid] = RoadLinkInformation(self.fid,self.geometry,self.tags)
-            self.reset()
-
-        elif name=='osgb:classification' and self.current_type=='osgb:RoadLinkInformation':
-            self.tags['classification']=self.current_content
-
-        elif name=='osgb:distanceFromStart' and self.current_type=='osgb:RoadLinkInformation':
-            self.tags['distanceFromStart']=self.current_content
-
-        elif name=='osgb:feet' and self.current_type=='osgb:RoadLinkInformation':
-            self.tags['feet']=self.current_content
-
-        elif name=='osgb:inches' and self.current_type=='osgb:RoadLinkInformation':
-            self.tags['inches']=self.current_content
-
-        elif name=='osgb:RoadRouteInformation':
-            self.roadRouteInformations[self.fid] = RoadRouteInformation(self.fid,self.geometry,self.tags)
-            self.reset()
-
-        elif name=='osgb:instruction' and self.current_type=='osgb:RoadRouteInformation':
-            self.tags['instruction']=self.current_content
-
-        elif name=='osgb:classification' and self.current_type=='osgb:RoadRouteInformation':
-            self.tags['classification']=self.current_content
-
-        elif name=='osgb:distanceFromStart' and self.current_type=='osgb:RoadRouteInformation':
-            self.tags['distanceFromStart']=self.current_content
-
-        elif name=='osgb:namedTime' and self.current_type=='osgb:RoadRouteInformation':
-            self.tags['namedTime']=self.current_content
-
-        elif name=='osgb:type' and self.current_type=='osgb:RoadRouteInformation':
-            self.tags['type']=self.current_content
-
-        elif name=='osgb:use' and self.current_type=='osgb:RoadRouteInformation':
-            self.tags['use']=self.current_content
-
-        elif name=='osgb:startTime' and self.current_type=='osgb:RoadRouteInformation':
-            datetime_object=datetime.datetime.strptime(self.current_content, '%H:%M:%S')
-            self.tags['startTime']=datetime_object.time()
-
-        elif name=='osgb:endTime' and self.current_type=='osgb:RoadRouteInformation':
-            datetime_object=datetime.datetime.strptime(self.current_content, '%H:%M:%S')
-            self.tags['endTime']=datetime_object.time()
-
-
-    def reset (self):
-        self.fid = None
-        self.geometry = None
-        self.tags = None
-        self.current_type = None
-
-
-class ITNData():
-
-    '''
-    This is just a container class for the output of a GML parse.
-
-    The reason for it existing is so that it can be saved directly to avoid having
-    to do the parsing (which gets slow for big files) every time.
-    '''
-
-    def __init__(self,roads,roadNodes,roadLinks,roadLinkInformations,roadRouteInformations):
-        self.roads = roads
-        self.roadNodes = roadNodes
-        self.roadLinks = roadLinks
-        self.roadLinkInformations = roadLinkInformations
-        self.roadRouteInformations = roadRouteInformations
-
-
-    def save(self,filename):
-        with open(filename, 'wb') as f:
-            cPickle.dump(self, f)
-
-
-
-class ITNStreetNet(StreetNet):
-    
-    '''
-    This is the main street network object derived from the ITN.
-    
-    It is always initialised empty, and can then be provided data in two ways: by
-    building a network from an ITNData instance, or by inheriting an already-built
-    network from elsewhere.
-    
-    The reason for the latter is cleaning - sometimes it is useful to produce a 
-    'new' ITNStreetNet derived from a previous one.
-    
-    The graph used is a multigraph - sometimes multiple edges exist between nodes
-    (a lay-by is the most obvious example). That causes a fair bit of pain, but
-    there is no alternative.
-    
-    The graph is undirected - defer dealing with routing information for now, although
-    often undirected is preferable anyway.
-    
-    NetworkX networks are stored using a dictionary-of-dictionaries model. Each edge
-    is technically a triple - the two terminal nodes and a set of attributes. There
-    are loads of ways of accessing and manipulating these and iterating over them.
-    
-    All cleaning routines stripped out for now because they're uncommented, ugly
-    and bloated.
-    '''
-
-    def build_network(self, data):
-
-        g=nx.MultiGraph()
-
-        for roadLink_fid in data.roadLinks:
-
-            #In network terms, the roadlink is just encoded as a simple edge between
-            #the two terminal nodes, but the full polyline geometry is included
-            #as an attribute of the link, as is the FID.
-
-            atts = data.roadLinks[roadLink_fid].tags
-            # atts['polyline'] = data.roadLinks[roadLink_fid].polyline
-            atts['linestring'] = LineString(data.roadLinks[roadLink_fid].polyline)
-            atts['length'] = atts['linestring'].length
-            atts['fid']=roadLink_fid
-
-            #This if statement just checks that both terminal nodes are in the roadNodes
-            #dataset. Sometimes, around the edges, they are not - this causes problems
-            #down the line so such links are omitted. The [:-2] is to ignore the
-            #gradeSeparation tag that I added when parsing.
-
-            if atts['orientation_neg'][:-2] in data.roadNodes and atts['orientation_pos'][:-2] in data.roadNodes:
-
-                g.add_edge(atts['orientation_neg'],atts['orientation_pos'],key=atts['fid'],attr_dict=atts)
-
-        #Only want the largest connected component - sometimes fragments appear
-        #round the edge - so take that.
-        g=list(nx.connected_component_subgraphs(g))[0]
-
-        #Now record one-way status for every segment
-        #The idea is to go through all roadRouteInformations looking for the ones
-        #that correspond to a one-way directive
-        for roadRouteInformation_fid in data.roadRouteInformations:
-
-            #Get the actual content of the roadRouteInformation
-            atts = data.roadRouteInformations[roadRouteInformation_fid].tags
-
-            #A one-way item has an 'instruction' attribute with value 'One Way',
-            #so look for that
-            if 'instruction' in atts:
-
-                if atts['instruction']=='One Way':
-
-                    #The orientation is either positive of negative, and in either
-                    #case the roadLink_fid to which it refers is specified
-                    if '+' in data.roadRouteInformations[roadRouteInformation_fid].route_members:
-
-                        roadLink_fid = data.roadRouteInformations[roadRouteInformation_fid].route_members['+']
-
-                        orientation='pos'
-
-                    else:
-
-                        roadLink_fid = data.roadRouteInformations[roadRouteInformation_fid].route_members['-']
-
-                        orientation='neg'
-
-                    #Get the relevant terminal nodes so that we can look up the edge
-                    v0 = data.roadLinks[roadLink_fid].tags['orientation_pos']
-                    v1 = data.roadLinks[roadLink_fid].tags['orientation_neg']
-
-                    #A try method is used here because sometimes the link to which
-                    #the instruction refers is not actually in the graph (usually
-                    #an edge effect) - the lookup would throw an error in such cases.
-                    try:
-                        g.edge[v0][v1][roadLink_fid]['one_way']=orientation
-                    except:
-                        pass
-
-        self.g = g
-
-
-    def build_posdict(self, data):
-        '''
-        Each node gets an attribute added for its geometric position. This is only
-        really useful for plotting.
-        '''
-
-        for v in self.g:
-            self.g.node[v]['loc'] = data.roadNodes[v[:-2]].eas_nor
-
-
-    def build_routing_network(self):
-        '''
-        This builds a second graph for the class representing the routing information.
-
-        It is a directed multigraph in which direction represents allowed travel.
-        Edges are present in both directions if travel is two-way, otherwise only
-        one is included.
-
-        All other attributes are exactly the same as the underlying g, and inherited
-        as such.
-        '''
-
-        g_routing=nx.MultiDiGraph()
-
-        #Loop the edges of g and assess the one-way status of each
-        for n1,n2,fid,attr in self.g.edges(data=True,keys=True):
-
-            #If one_way attribute is present, only add an edge in the correct direction
-            if 'one_way' in attr:
-
-                if attr['one_way']=='pos':
-                    g_routing.add_edge(attr['orientation_neg'],attr['orientation_pos'],key=fid,attr_dict=attr)
-
-                else:
-                    g_routing.add_edge(attr['orientation_pos'],attr['orientation_neg'],key=fid,attr_dict=attr)
-
-            #If the attribute is absent, add edges in both directions
-            else:
-                g_routing.add_edge(attr['orientation_neg'],attr['orientation_pos'],key=fid,attr_dict=attr)
-                g_routing.add_edge(attr['orientation_pos'],attr['orientation_neg'],key=fid,attr_dict=attr)
-
-        for v in g_routing:
-            g_routing.node[v]['loc']=self.g.node[v]['loc']
-
-        self.g_routing=g_routing
-
-
-def read_gml(filename):
-    CurrentHandler=ITNHandler()
-    sax.parse(filename, CurrentHandler)
-    CurrentData = ITNData(CurrentHandler.roads,
-                          CurrentHandler.roadNodes,
-                          CurrentHandler.roadLinks,
-                          CurrentHandler.roadLinkInformations,
-                          CurrentHandler.roadRouteInformations)
-    return CurrentData
-
-
-if __name__ == '__main__':
-
-    from settings import DATA_DIR
-    import os
-    from network.plotting import network_point_coverage, colorline
-    from network.geos import NetworkPoint
-    from kde.okabe import EqualSplitKernel
-
-    this_dir = os.path.dirname(os.path.realpath(__file__))
-    ITNFILE = os.path.join(this_dir, 'test_data', 'mastermap-itn_417209_0_brixton_sample.gml')
-    # ITNFILE = os.path.join(DATA_DIR, 'network_data/itn_sample', 'mastermap-itn_417209_0_brixton_sample.gml')
-
-    # A little demo
-
-    #Just build the network as usual
-    itndata = read_gml(ITNFILE)
-    g = ITNStreetNet()
-    g.load_from_data(itndata)
-
-    # generate some random points inside camden
-    import numpy as np
-    xmin, ymin, xmax, ymax = g.extent
-    grid_edge_idx = g.build_grid_edge_index(xmin, xmax, ymin, ymax, 50)
-
-    xs = np.random.rand(100)*(xmax - xmin) + xmin
-    ys = np.random.rand(100)*(ymax - ymin) + ymin
-    net_pts = [g.closest_segments_euclidean_brute_force(x, y)[1] for (x, y) in zip(xs, ys)]
-
-    # example: plotting with colours:
-    # fids = [x[2]['fid'] for x in g.g.edges(data=True)]
-    # cols = dict([(x,y) for x, y in zip(fids, np.random.random((len(fids), 3)))])
-    # g.plot_network_plain_col(cols, edge_width=5)
-
-    #Four test points - 1 and 3 on same segment, 2 on neighbouring segment, 4 long way away.
-    test_points = [
-        [531291, 175044],
-        # [531293, 175054],
-        [531185, 175207],
-        [531466, 175005],
-        [531643, 175061],
-        [531724, 174826],
-        [531013, 175294],
-        [531426, 175315],
-        [531459, 175075],
-        [531007, 175037],
-    ]
-    closest_edge = []
-    dist_along = []
-    network_points = []
-    kde_source_points = {}
-
-    # Add these points as the kernel sources
-    for i, t in enumerate(test_points):
-        net_point = g.closest_edges_euclidean(t[0], t[1], grid_edge_idx)
-        network_points.append(net_point)
-        # closest_edge.append(c)
-        # dist_along.append(d)
-        # network_points.append(NetworkPoint(g.g, **d))
-        kde_source_points['point%d' % i] = net_point
-
-
-    #Initialise the kernel
-    TestKernel = EqualSplitKernel(g, kde_source_points, 100)
-
-    #Both evaluation methods
-    ## TODO: see comments in evaluate_point for why these differ
-    print TestKernel.evaluate_non_point((closest_edge[1],dist_along[1]))
-    print TestKernel.evaluate_point('point1')
-
-    # define a whole load of points on the network for plotting
-    xy, cd = network_point_coverage(g.g, dx=5)
-
-    # evaluate KDE at those points
-    res = []
-    failed = []
-    max_res = 0.
-    for arr in cd:
-        this_res = []
-        for t in arr:
-            try:
-                this_res.append(TestKernel.evaluate_non_point(t))
-            except KeyError as exc:
-                this_res.append(np.nan)
-                failed.append(repr(exc))
-        max_res = max(max_res, max(this_res))
-        res.append(this_res)
-
-    # plt.scatter(xy[:,0], xy[:,1], c=res, s=30, edgecolor='none')
-    # plt.colorbar()
-
-    plt.figure()
-    ax = plt.gca()
-    g.plot_network_plain(ax=ax, edge_width=6)
-    norm = plt.Normalize(0., max_res)
-    for i in range(len(cd)): # all segments
-        this_xy = np.array(xy[i])
-        colorline(this_xy[:, 0], this_xy[:, 1], z=res[i], norm=norm, linewidth=5, cmap=plt.get_cmap('jet'))
-    plt.axis([xmin, xmax, ymin, ymax])
-    plt.axis('equal')
-
-    ax.xaxis.set_ticks([])
-    ax.yaxis.set_ticks([])
-
-    # add circles to sources to show cartesian equivalent
-    for tp in test_points:
-        circ = plt.Circle(tp, 100, facecolor='none', edgecolor='k', alpha=0.5)
-        ax.add_patch(circ)
->>>>>>> aeb73e8a
+# -*- coding: utf-8 -*-
+"""
+A number of tools for the reading and manipulation of street network data from
+the ITN layer of the Ordnance Survey MasterMap product.
+
+The first set of classes correspond exactly to the entities present in the GML
+file in which the data is provided. Each is very simple and operates essentially
+via tags (due to the versatility of data that can be encoded) - each entity has
+an FID, some geometric information, and the rest is devolved to tags.
+
+The first step in the workflow is to read the GML using a custom-built XML parser -
+this produces these entitites, which are then held in an ITNData container class.
+
+The main class for the street network itself (used for all processing, modelling etc)
+is the ITNStreetNet - this can be built directly using an ITNData instance.
+
+The methods of ITNStreetNet are then mainly to do with plotting, cleaning and 
+routing. Most of the cleaning methods are omitted here for brevity. 
+
+Author: Toby Davies
+"""
+
+from shapely.geometry import Point, LineString, Polygon
+import xml.sax as sax
+import datetime
+from matplotlib import pyplot as plt
+import networkx as nx
+import cPickle
+
+from streetnet import StreetNet
+from distutils.version import StrictVersion
+
+
+
+#The following classes correspond exactly to the entities present in an ITN GML
+#file, and their purpose is just to store that data in a consistent way in Python.
+#Each just has the FID identifier, some geometric info, and space for any
+#tags in key/value format.
+class Road():
+
+    def __init__(self,fid,members,tags):
+        self.fid = fid
+        self.members = members
+        self.tags = tags
+
+
+class RoadNode():
+
+    def __init__(self,fid,eas_nor,tags):
+        self.fid = fid
+        self.eas_nor = eas_nor
+        self.easting, self.northing = eas_nor
+        self.tags = tags
+
+
+class RoadLink():
+
+    def __init__(self,fid,polyline,tags):
+        self.fid = fid
+        self.polyline = polyline
+        self.tags = tags
+
+
+class RoadLinkInformation():
+
+    def __init__(self,fid,roadLink_ref,tags):
+        self.fid = fid
+        self.roadLink_ref=roadLink_ref
+        self.tags = tags
+
+
+class RoadRouteInformation():
+
+    def __init__(self,fid,route_members,tags):
+        self.fid = fid
+        self.route_members=route_members
+        self.tags = tags
+
+
+class ITNHandler(sax.handler.ContentHandler):
+
+    '''
+    This is an XML parser which is custom-built to read files provided by the ITN.
+
+    It is really just the result of trial-and-error and I have NO IDEA if it is
+    either 'correct' or efficient. I am a total novice in terms of XML.
+
+    However, as far as I can tell, it works, and it does a better job for my purposes
+    than the various tools that people use to convert ITN files to shapefiles.
+
+    I'll leave it uncommented for now because: it's fairly complicated; I can't
+    vouch for it being right; and it's not really important for our purposes. I
+    suggest treating it as a black box unless you're particularly interested -
+    will be happy to explain though.
+
+    It is intended to be invoked by the read_gml() routine that appears below.
+
+    The end result is nothing fancy - it just reads the XML and translates into
+    the objects above. There is loads of stuff in the XML and this just scratches
+    the surface - have only included stuff as necessary so far.
+
+    One piece of non-trivial processing does happen. Each link is given an orientation,
+    so one of the terminal nodes is described as 'negative' and the other as 'positive'.
+    Useful for several reasons. For each of those nodes, it also gives a 'gradeSeparation' -
+    this is an integer which encodes how high the road is at that point. The reason
+    for doing this is that, for some stupid reason, every intersection between
+    roads is treated as a node, even if the roads do not meet (think bridges, tunnels).
+    The roads only meet if their gradeSeparations match for a given node. For reasons
+    related to cleaning these features, I therefore modify the FID of each terminal
+    node by appending the gradeSeparation - it becomes useful, trust me. Just so
+    you know.
+    '''
+
+    def __init__(self):
+        sax.handler.ContentHandler.__init__(self)
+        self.fid = None
+        self.geometry = None
+        self.tags = None
+
+        self.current_type = None
+        self.current_content = ''
+
+        self.roads = {}
+        self.roadNodes = {}
+        self.roadLinks = {}
+        self.roadLinkInformations = {}
+        self.roadRouteInformations = {}
+
+
+    def startElement(self,name,attrs):
+
+        if name=='osgb:Road':
+            self.fid = attrs['fid']
+            self.tags = {}
+            self.geometry = []
+            self.current_type = 'osgb:Road'
+
+        elif name=='osgb:networkMember' and self.current_type=='osgb:Road':
+            self.geometry.append(attrs['xlink:href'][1:])
+
+        elif name=='osgb:RoadNode':
+            self.fid = attrs['fid']
+            self.tags = {}
+            self.current_type = 'osgb:RoadNode'
+
+        elif name=='osgb:RoadLink':
+            self.fid = attrs['fid']
+            self.tags = {}
+            self.geometry = []
+            self.current_type = 'osgb:RoadLink'
+
+        elif name=='osgb:directedNode' and self.current_type=='osgb:RoadLink':
+            if attrs['orientation']=='-':
+
+                if 'gradeSeparation' in attrs:
+                    self.tags['gradeSeparation_neg']=attrs['gradeSeparation']
+                else:
+                    self.tags['gradeSeparation_neg']=str(0)
+
+                self.tags['orientation_neg']=attrs['xlink:href'][1:]+'_'+self.tags['gradeSeparation_neg']
+
+            elif attrs['orientation']=='+':
+
+                if 'gradeSeparation' in attrs:
+                    self.tags['gradeSeparation_pos']=attrs['gradeSeparation']
+                else:
+                    self.tags['gradeSeparation_pos']=str(0)
+
+                self.tags['orientation_pos']=attrs['xlink:href'][1:]+'_'+self.tags['gradeSeparation_pos']
+
+        elif name=='osgb:RoadLinkInformation':
+            self.fid = attrs['fid']
+            self.tags = {}
+            self.current_type = 'osgb:RoadLinkInformation'
+
+        elif name=='osgb:referenceToRoadLink' and self.current_type=='osgb:RoadLinkInformation':
+            self.geometry=attrs['xlink:href'][1:]
+
+        elif name=='osgb:RoadRouteInformation':
+            self.fid = attrs['fid']
+            self.tags = {}
+            self.geometry = {}
+            self.current_type = 'osgb:RoadRouteInformation'
+
+        elif name=='osgb:directedLink' and self.current_type=='osgb:RoadRouteInformation':
+            #For 'One way', the traffic flows TOWARDS the given orientation
+            self.geometry[attrs['orientation']]=attrs['xlink:href'][1:]
+
+        self.current_content=''
+
+
+    def characters(self,content):
+        self.current_content = self.current_content+content
+
+
+    def endElement(self,name):
+        if name=='osgb:Road':
+            self.roads[self.fid] = Road(self.fid,self.geometry,self.tags)
+            self.reset()
+
+        elif name=='osgb:roadName' and self.current_type=='osgb:Road':
+            self.tags['roadName']=self.current_content
+
+        #The descriptiveGroup is 'Named Road', 'A Road', 'Motorway' etc
+        elif name=='osgb:descriptiveGroup' and self.current_type=='osgb:Road':
+            self.tags['descriptiveGroup']=self.current_content
+
+        #The descriptiveTerm is 'Primary Route' etc, otherwise NULL
+        elif name=='osgb:descriptiveTerm' and self.current_type=='osgb:Road':
+            self.tags['descriptiveTerm']=self.current_content
+
+        elif name=='osgb:RoadNode':
+            self.roadNodes[self.fid] = RoadNode(self.fid,self.geometry,self.tags)
+            self.reset()
+
+        elif name=='gml:coordinates' and self.current_type=='osgb:RoadNode':
+            coords=self.current_content.split(',')
+            self.geometry=tuple(map(float,coords))
+
+        elif name=='osgb:RoadLink':
+            self.roadLinks[self.fid] = RoadLink(self.fid,self.geometry,self.tags)
+            self.reset()
+
+        elif name=='osgb:descriptiveTerm' and self.current_type=='osgb:RoadLink':
+            self.tags['descriptiveTerm']=self.current_content
+
+        elif name=='osgb:natureOfRoad' and self.current_type=='osgb:RoadLink':
+            self.tags['natureOfRoad']=self.current_content
+
+        elif name=='osgb:length' and self.current_type=='osgb:RoadLink':
+            self.tags['length']=float(self.current_content)
+
+        elif name=='gml:coordinates' and self.current_type=='osgb:RoadLink':
+            points=self.current_content.split()
+            points_coords=[p.split(',') for p in points]
+            self.geometry=[tuple(map(float,p)) for p in points_coords]
+
+        elif name=='osgb:RoadLinkInformation':
+            self.roadLinkInformations[self.fid] = RoadLinkInformation(self.fid,self.geometry,self.tags)
+            self.reset()
+
+        elif name=='osgb:classification' and self.current_type=='osgb:RoadLinkInformation':
+            self.tags['classification']=self.current_content
+
+        elif name=='osgb:distanceFromStart' and self.current_type=='osgb:RoadLinkInformation':
+            self.tags['distanceFromStart']=self.current_content
+
+        elif name=='osgb:feet' and self.current_type=='osgb:RoadLinkInformation':
+            self.tags['feet']=self.current_content
+
+        elif name=='osgb:inches' and self.current_type=='osgb:RoadLinkInformation':
+            self.tags['inches']=self.current_content
+
+        elif name=='osgb:RoadRouteInformation':
+            self.roadRouteInformations[self.fid] = RoadRouteInformation(self.fid,self.geometry,self.tags)
+            self.reset()
+
+        elif name=='osgb:instruction' and self.current_type=='osgb:RoadRouteInformation':
+            self.tags['instruction']=self.current_content
+
+        elif name=='osgb:classification' and self.current_type=='osgb:RoadRouteInformation':
+            self.tags['classification']=self.current_content
+
+        elif name=='osgb:distanceFromStart' and self.current_type=='osgb:RoadRouteInformation':
+            self.tags['distanceFromStart']=self.current_content
+
+        elif name=='osgb:namedTime' and self.current_type=='osgb:RoadRouteInformation':
+            self.tags['namedTime']=self.current_content
+
+        elif name=='osgb:type' and self.current_type=='osgb:RoadRouteInformation':
+            self.tags['type']=self.current_content
+
+        elif name=='osgb:use' and self.current_type=='osgb:RoadRouteInformation':
+            self.tags['use']=self.current_content
+
+        elif name=='osgb:startTime' and self.current_type=='osgb:RoadRouteInformation':
+            datetime_object=datetime.datetime.strptime(self.current_content, '%H:%M:%S')
+            self.tags['startTime']=datetime_object.time()
+
+        elif name=='osgb:endTime' and self.current_type=='osgb:RoadRouteInformation':
+            datetime_object=datetime.datetime.strptime(self.current_content, '%H:%M:%S')
+            self.tags['endTime']=datetime_object.time()
+
+
+    def reset (self):
+        self.fid = None
+        self.geometry = None
+        self.tags = None
+        self.current_type = None
+
+
+class ITNData():
+
+    '''
+    This is just a container class for the output of a GML parse.
+
+    The reason for it existing is so that it can be saved directly to avoid having
+    to do the parsing (which gets slow for big files) every time.
+    '''
+
+    def __init__(self,roads,roadNodes,roadLinks,roadLinkInformations,roadRouteInformations):
+        self.roads = roads
+        self.roadNodes = roadNodes
+        self.roadLinks = roadLinks
+        self.roadLinkInformations = roadLinkInformations
+        self.roadRouteInformations = roadRouteInformations
+
+
+    def save(self,filename):
+        with open(filename, 'wb') as f:
+            cPickle.dump(self, f)
+
+
+
+class ITNStreetNet(StreetNet):
+    
+    '''
+    This is the main street network object derived from the ITN.
+    
+    It is always initialised empty, and can then be provided data in two ways: by
+    building a network from an ITNData instance, or by inheriting an already-built
+    network from elsewhere.
+    
+    The reason for the latter is cleaning - sometimes it is useful to produce a 
+    'new' ITNStreetNet derived from a previous one.
+    
+    The graph used is a multigraph - sometimes multiple edges exist between nodes
+    (a lay-by is the most obvious example). That causes a fair bit of pain, but
+    there is no alternative.
+    
+    The graph is undirected - defer dealing with routing information for now, although
+    often undirected is preferable anyway.
+    
+    NetworkX networks are stored using a dictionary-of-dictionaries model. Each edge
+    is technically a triple - the two terminal nodes and a set of attributes. There
+    are loads of ways of accessing and manipulating these and iterating over them.
+    
+    All cleaning routines stripped out for now because they're uncommented, ugly
+    and bloated.
+    '''
+
+    def build_network(self, data):
+
+        g=nx.MultiGraph()
+
+        for roadLink_fid in data.roadLinks:
+
+            #In network terms, the roadlink is just encoded as a simple edge between
+            #the two terminal nodes, but the full polyline geometry is included
+            #as an attribute of the link, as is the FID.
+
+            atts = data.roadLinks[roadLink_fid].tags
+            # atts['polyline'] = data.roadLinks[roadLink_fid].polyline
+            atts['linestring'] = LineString(data.roadLinks[roadLink_fid].polyline)
+            atts['length'] = atts['linestring'].length
+            atts['fid']=roadLink_fid
+
+            #This if statement just checks that both terminal nodes are in the roadNodes
+            #dataset. Sometimes, around the edges, they are not - this causes problems
+            #down the line so such links are omitted. The [:-2] is to ignore the
+            #gradeSeparation tag that I added when parsing.
+
+            if atts['orientation_neg'][:-2] in data.roadNodes and atts['orientation_pos'][:-2] in data.roadNodes:
+
+                g.add_edge(atts['orientation_neg'],atts['orientation_pos'],key=atts['fid'],attr_dict=atts)
+
+        #Only want the largest connected component - sometimes fragments appear
+        #round the edge - so take that.
+        g=list(nx.connected_component_subgraphs(g))[0]
+
+        #Now record one-way status for every segment
+        #The idea is to go through all roadRouteInformations looking for the ones
+        #that correspond to a one-way directive
+        for roadRouteInformation_fid in data.roadRouteInformations:
+
+            #Get the actual content of the roadRouteInformation
+            atts = data.roadRouteInformations[roadRouteInformation_fid].tags
+
+            #A one-way item has an 'instruction' attribute with value 'One Way',
+            #so look for that
+            if 'instruction' in atts:
+
+                if atts['instruction']=='One Way':
+
+                    #The orientation is either positive of negative, and in either
+                    #case the roadLink_fid to which it refers is specified
+                    if '+' in data.roadRouteInformations[roadRouteInformation_fid].route_members:
+
+                        roadLink_fid = data.roadRouteInformations[roadRouteInformation_fid].route_members['+']
+
+                        orientation='pos'
+
+                    else:
+
+                        roadLink_fid = data.roadRouteInformations[roadRouteInformation_fid].route_members['-']
+
+                        orientation='neg'
+
+                    #Get the relevant terminal nodes so that we can look up the edge
+                    v0 = data.roadLinks[roadLink_fid].tags['orientation_pos']
+                    v1 = data.roadLinks[roadLink_fid].tags['orientation_neg']
+
+                    #A try method is used here because sometimes the link to which
+                    #the instruction refers is not actually in the graph (usually
+                    #an edge effect) - the lookup would throw an error in such cases.
+                    try:
+                        g.edge[v0][v1][roadLink_fid]['one_way']=orientation
+                    except:
+                        pass
+
+        self.g = g
+
+
+    def build_posdict(self, data):
+        '''
+        Each node gets an attribute added for its geometric position. This is only
+        really useful for plotting.
+        '''
+
+        for v in self.g:
+            self.g.node[v]['loc'] = data.roadNodes[v[:-2]].eas_nor
+
+
+    def build_routing_network(self):
+        '''
+        This builds a second graph for the class representing the routing information.
+
+        It is a directed multigraph in which direction represents allowed travel.
+        Edges are present in both directions if travel is two-way, otherwise only
+        one is included.
+
+        All other attributes are exactly the same as the underlying g, and inherited
+        as such.
+        '''
+
+        g_routing=nx.MultiDiGraph()
+
+        #Loop the edges of g and assess the one-way status of each
+        for n1,n2,fid,attr in self.g.edges(data=True,keys=True):
+
+            #If one_way attribute is present, only add an edge in the correct direction
+            if 'one_way' in attr:
+
+                if attr['one_way']=='pos':
+                    g_routing.add_edge(attr['orientation_neg'],attr['orientation_pos'],key=fid,attr_dict=attr)
+
+                else:
+                    g_routing.add_edge(attr['orientation_pos'],attr['orientation_neg'],key=fid,attr_dict=attr)
+
+            #If the attribute is absent, add edges in both directions
+            else:
+                g_routing.add_edge(attr['orientation_neg'],attr['orientation_pos'],key=fid,attr_dict=attr)
+                g_routing.add_edge(attr['orientation_pos'],attr['orientation_neg'],key=fid,attr_dict=attr)
+
+        for v in g_routing:
+            g_routing.node[v]['loc']=self.g.node[v]['loc']
+
+        self.g_routing=g_routing
+
+
+def read_gml(filename):
+    CurrentHandler=ITNHandler()
+    sax.parse(filename, CurrentHandler)
+    CurrentData = ITNData(CurrentHandler.roads,
+                          CurrentHandler.roadNodes,
+                          CurrentHandler.roadLinks,
+                          CurrentHandler.roadLinkInformations,
+                          CurrentHandler.roadRouteInformations)
+    return CurrentData
+
+
+if __name__ == '__main__':
+
+    from settings import DATA_DIR
+    import os
+    from network.plotting import network_point_coverage, colorline
+    from kde.okabe import EqualSplitKernel
+
+    this_dir = os.path.dirname(os.path.realpath(__file__))
+    ITNFILE = os.path.join(this_dir, 'test_data', 'mastermap-itn_417209_0_brixton_sample.gml')
+    # ITNFILE = os.path.join(DATA_DIR, 'network_data/itn_sample', 'mastermap-itn_417209_0_brixton_sample.gml')
+
+    # A little demo
+
+    #Just build the network as usual
+    itndata = read_gml(ITNFILE)
+    g = ITNStreetNet()
+    g.load_from_data(itndata)
+
+    # generate some random points inside camden
+    import numpy as np
+    xmin, ymin, xmax, ymax = g.extent
+    grid_edge_idx = g.build_grid_edge_index(50)
+
+    xs = np.random.rand(100)*(xmax - xmin) + xmin
+    ys = np.random.rand(100)*(ymax - ymin) + ymin
+    net_pts = [g.closest_segments_euclidean_brute_force(x, y)[1] for (x, y) in zip(xs, ys)]
+
+    # example: plotting with colours:
+    # fids = [x[2]['fid'] for x in g.g.edges(data=True)]
+    # cols = dict([(x,y) for x, y in zip(fids, np.random.random((len(fids), 3)))])
+    # g.plot_network_plain_col(cols, edge_width=5)
+
+    #Four test points - 1 and 3 on same segment, 2 on neighbouring segment, 4 long way away.
+    test_points = [
+        [531291, 175044],
+        # [531293, 175054],
+        [531185, 175207],
+        [531466, 175005],
+        [531643, 175061],
+        [531724, 174826],
+        [531013, 175294],
+        [531426, 175315],
+        [531459, 175075],
+        [531007, 175037],
+    ]
+    closest_edge = []
+    dist_along = []
+    network_points = []
+    kde_source_points = {}
+
+    # Add these points as the kernel sources
+    for i, t in enumerate(test_points):
+        net_point = g.closest_edges_euclidean(t[0], t[1], grid_edge_idx)
+        network_points.append(net_point)
+        # closest_edge.append(c)
+        # dist_along.append(d)
+        # network_points.append(NetworkPoint(g.g, **d))
+        kde_source_points['point%d' % i] = net_point
+
+
+    #Initialise the kernel
+    TestKernel = EqualSplitKernel(g, kde_source_points, 100)
+
+    #Both evaluation methods
+    ## TODO: see comments in evaluate_point for why these differ
+    print TestKernel.evaluate_non_point((closest_edge[1],dist_along[1]))
+    print TestKernel.evaluate_point('point1')
+
+    # define a whole load of points on the network for plotting
+    xy, cd, edge_count = network_point_coverage(g.g, dx=5)
+
+    # evaluate KDE at those points
+    res = []
+    failed = []
+    max_res = 0.
+    for arr in cd:
+        this_res = []
+        for t in arr:
+            try:
+                this_res.append(TestKernel.evaluate_non_point(t))
+            except KeyError as exc:
+                this_res.append(np.nan)
+                failed.append(repr(exc))
+        max_res = max(max_res, max(this_res))
+        res.append(this_res)
+
+    # plt.scatter(xy[:,0], xy[:,1], c=res, s=30, edgecolor='none')
+    # plt.colorbar()
+
+    plt.figure()
+    ax = plt.gca()
+    g.plot_network_plain(ax=ax, edge_width=6)
+    norm = plt.Normalize(0., max_res)
+    for i in range(len(cd)): # all segments
+        this_xy = np.array(xy[i])
+        colorline(this_xy[:, 0], this_xy[:, 1], z=res[i], norm=norm, linewidth=5, cmap=plt.get_cmap('jet'))
+    plt.axis([xmin, xmax, ymin, ymax])
+    plt.axis('equal')
+
+    ax.xaxis.set_ticks([])
+    ax.yaxis.set_ticks([])
+
+    # add circles to sources to show cartesian equivalent
+    for tp in test_points:
+        circ = plt.Circle(tp, 100, facecolor='none', edgecolor='k', alpha=0.5)
+        ax.add_patch(circ)